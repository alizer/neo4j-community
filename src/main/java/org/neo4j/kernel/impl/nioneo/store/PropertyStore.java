--- conflicted
+++ resolved
@@ -137,14 +137,10 @@
      */
     public static void createStore( String fileName, Map<?,?> config )
     {
-<<<<<<< HEAD
-        createEmptyStore( fileName, VERSION );
-=======
         IdGeneratorFactory idGeneratorFactory = (IdGeneratorFactory) config.get(
                 IdGeneratorFactory.class );
                 
         createEmptyStore( fileName, VERSION, idGeneratorFactory );
->>>>>>> 93fcfdc6
         int stringStoreBlockSize = 120;
         int arrayStoreBlockSize = 120;
         try
@@ -174,17 +170,10 @@
         }
 
         DynamicStringStore.createStore( fileName + ".strings",
-<<<<<<< HEAD
-            stringStoreBlockSize );
-        PropertyIndexStore.createStore( fileName + ".index" );
-        DynamicArrayStore.createStore( fileName + ".arrays",
-            arrayStoreBlockSize );
-=======
             stringStoreBlockSize, idGeneratorFactory, IdType.STRING_BLOCK );
         PropertyIndexStore.createStore( fileName + ".index", idGeneratorFactory );
         DynamicArrayStore.createStore( fileName + ".arrays",
             arrayStoreBlockSize, idGeneratorFactory );
->>>>>>> 93fcfdc6
     }
 
     private int nextStringBlockId()
@@ -607,19 +596,11 @@
                 totalSize += chars.length;
                 buf.asCharBuffer().get( chars );
                 charList.add( chars );
-<<<<<<< HEAD
             }
             else
             {
                 charList.add( record.getDataAsChar() );
             }
-=======
-            }
-            else
-            {
-                charList.add( record.getDataAsChar() );
-            }
->>>>>>> 93fcfdc6
             recordToFind = record.getNextBlock();
         }
         StringBuffer buf = new StringBuffer();
