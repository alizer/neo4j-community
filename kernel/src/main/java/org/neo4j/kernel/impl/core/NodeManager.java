/**
 * Copyright (c) 2002-2012 "Neo Technology,"
 * Network Engine for Objects in Lund AB [http://neotechnology.com]
 *
 * This file is part of Neo4j.
 *
 * Neo4j is free software: you can redistribute it and/or modify
 * it under the terms of the GNU General Public License as published by
 * the Free Software Foundation, either version 3 of the License, or
 * (at your option) any later version.
 *
 * This program is distributed in the hope that it will be useful,
 * but WITHOUT ANY WARRANTY; without even the implied warranty of
 * MERCHANTABILITY or FITNESS FOR A PARTICULAR PURPOSE.  See the
 * GNU General Public License for more details.
 *
 * You should have received a copy of the GNU General Public License
 * along with this program.  If not, see <http://www.gnu.org/licenses/>.
 */
package org.neo4j.kernel.impl.core;

import java.util.ArrayList;
import java.util.Arrays;
import java.util.Collection;
import java.util.Iterator;
import java.util.LinkedList;
import java.util.List;
import java.util.Map;
import java.util.concurrent.locks.ReentrantLock;
import java.util.logging.Level;
import java.util.logging.Logger;
import javax.transaction.TransactionManager;
import org.neo4j.graphdb.GraphDatabaseService;
import org.neo4j.graphdb.Node;
import org.neo4j.graphdb.NotFoundException;
import org.neo4j.graphdb.PropertyContainer;
import org.neo4j.graphdb.Relationship;
import org.neo4j.graphdb.RelationshipType;
import org.neo4j.graphdb.event.TransactionData;
import org.neo4j.graphdb.factory.GraphDatabaseSetting;
import org.neo4j.graphdb.factory.GraphDatabaseSettings;
import org.neo4j.graphdb.index.Index;
import org.neo4j.helpers.Pair;
import org.neo4j.helpers.Triplet;
import org.neo4j.helpers.collection.PrefetchingIterator;
import org.neo4j.kernel.PropertyTracker;
<<<<<<< HEAD
import org.neo4j.kernel.impl.cache.GCResistantCache;
=======
import org.neo4j.kernel.configuration.Config;
import org.neo4j.kernel.impl.cache.AtomicArrayCache;
>>>>>>> 844ce5bd
import org.neo4j.kernel.impl.cache.Cache;
import org.neo4j.kernel.impl.cache.NoCache;
import org.neo4j.kernel.impl.cache.SoftLruCache;
import org.neo4j.kernel.impl.cache.StrongReferenceCache;
import org.neo4j.kernel.impl.cache.WeakLruCache;
import org.neo4j.kernel.impl.nioneo.store.NameData;
import org.neo4j.kernel.impl.nioneo.store.NodeRecord;
import org.neo4j.kernel.impl.nioneo.store.PropertyData;
import org.neo4j.kernel.impl.nioneo.store.Record;
import org.neo4j.kernel.impl.nioneo.store.RelationshipRecord;
import org.neo4j.kernel.impl.persistence.EntityIdGenerator;
import org.neo4j.kernel.impl.persistence.PersistenceManager;
import org.neo4j.kernel.impl.transaction.LockException;
import org.neo4j.kernel.impl.transaction.LockManager;
import org.neo4j.kernel.impl.transaction.LockType;
import org.neo4j.kernel.impl.util.ArrayMap;
import org.neo4j.kernel.impl.util.RelIdArray;
import org.neo4j.kernel.impl.util.RelIdArray.DirectionWrapper;
import org.neo4j.kernel.impl.util.RelIdArrayWithLoops;
import org.neo4j.kernel.impl.util.StringLogger;
import org.neo4j.kernel.info.DiagnosticsManager;
import org.neo4j.kernel.lifecycle.Lifecycle;

public class NodeManager
    implements Lifecycle
{
    public static class Configuration
    {
        public static final GraphDatabaseSetting.BooleanSetting use_adaptive_cache = GraphDatabaseSettings.use_adaptive_cache;
        public static final GraphDatabaseSetting.FloatSetting adaptive_cache_heap_ratio = GraphDatabaseSettings.adaptive_cache_heap_ratio;
        public static final GraphDatabaseSetting.IntegerSetting min_node_cache_size = GraphDatabaseSettings.min_node_cache_size;

        public static final GraphDatabaseSetting.IntegerSetting min_relationship_cache_size = GraphDatabaseSettings.min_relationship_cache_size;

        public static final GraphDatabaseSetting.IntegerSetting max_node_cache_size = GraphDatabaseSettings.max_node_cache_size;

        public static final GraphDatabaseSetting.IntegerSetting max_relationship_cache_size = GraphDatabaseSettings.max_relationship_cache_size;

        public static final GraphDatabaseSetting.StringSetting node_cache_size = GraphDatabaseSettings.node_cache_size;
        public static final GraphDatabaseSetting.StringSetting relationship_cache_size = GraphDatabaseSettings.relationship_cache_size;
        public static final GraphDatabaseSetting.FloatSetting node_cache_array_fraction = GraphDatabaseSettings.node_cache_array_fraction;
        public static final GraphDatabaseSetting.FloatSetting relationship_cache_array_fraction = GraphDatabaseSettings.relationship_cache_array_fraction;
        public static final GraphDatabaseSetting.StringSetting array_cache_min_log_interval = GraphDatabaseSettings.array_cache_min_log_interval;
    }
    
    private static Logger log = Logger.getLogger( NodeManager.class.getName() );

    private long referenceNodeId = 0;

    private Config config;

    private final GraphDatabaseService graphDbService;
    private final Cache<NodeImpl> nodeCache;
    private final Cache<RelationshipImpl> relCache;

    private final CacheType cacheType;

    private final LockManager lockManager;
    private final TransactionManager transactionManager;
    private final LockReleaser lockReleaser;
    private final PropertyIndexManager propertyIndexManager;
    private final RelationshipTypeHolder relTypeHolder;
    private final PersistenceManager persistenceManager;
    private final EntityIdGenerator idGenerator;

    private final NodeProxy.NodeLookup nodeLookup;
    private final RelationshipProxy.RelationshipLookups relationshipLookups;

    private final List<PropertyTracker<Node>> nodePropertyTrackers;
    private final List<PropertyTracker<Relationship>> relationshipPropertyTrackers;

    private boolean useAdaptiveCache;

    private static final int INDEX_COUNT = 2500;

    private static final int LOCK_STRIPE_COUNT = 32;
    private final ReentrantLock loadLocks[] =
        new ReentrantLock[LOCK_STRIPE_COUNT];
    private GraphProperties graphProperties;

    public NodeManager( Config config, GraphDatabaseService graphDb, LockManager lockManager,
            LockReleaser lockReleaser, TransactionManager transactionManager,
            PersistenceManager persistenceManager, EntityIdGenerator idGenerator,
            RelationshipTypeHolder relationshipTypeHolder, CacheType cacheType, PropertyIndexManager propertyIndexManager,
            NodeProxy.NodeLookup nodeLookup, RelationshipProxy.RelationshipLookups relationshipLookups, StringLogger logger, 
            DiagnosticsManager diagnostics )
    {
        this.config = config;
        this.graphDbService = graphDb;
        this.lockManager = lockManager;
        this.transactionManager = transactionManager;
        this.propertyIndexManager = propertyIndexManager;
        this.lockReleaser = lockReleaser;
        this.persistenceManager = persistenceManager;
        this.idGenerator = idGenerator;
        this.nodeLookup = nodeLookup;
        this.relationshipLookups = relationshipLookups;
        this.relTypeHolder = relationshipTypeHolder;

        this.cacheType = cacheType;
        this.nodeCache = diagnostics.tryAppendProvider( cacheType.node( logger, config ) );
        this.relCache =  diagnostics.tryAppendProvider( cacheType.relationship( logger, config ) );
        for ( int i = 0; i < loadLocks.length; i++ )
        {
            loadLocks[i] = new ReentrantLock();
        }
        nodePropertyTrackers = new LinkedList<PropertyTracker<Node>>();
        relationshipPropertyTrackers = new LinkedList<PropertyTracker<Relationship>>();
        this.graphProperties = instantiateGraphProperties();
    }

    public GraphDatabaseService getGraphDbService()
    {
        return graphDbService;
    }

    public CacheType getCacheType()
    {
        return this.cacheType;
    }

    @Override
    public void init()
    {
    }

    @Override
    public void start( )
    {
        // load and verify from PS
        NameData[] relTypes = null;
        NameData[] propertyIndexes = null;
        // beginTx();
        relTypes = persistenceManager.loadAllRelationshipTypes();
        propertyIndexes = persistenceManager.loadPropertyIndexes( INDEX_COUNT );
        // commitTx();
        addRawRelationshipTypes( relTypes );
        addPropertyIndexes( propertyIndexes );
        if ( propertyIndexes.length < INDEX_COUNT )
        {
            setHasAllpropertyIndexes( true );
        }

//        useAdaptiveCache = config.use_adaptive_cache(false);
//        float adaptiveCacheHeapRatio = config.adaptive_cache_heap_ratio( 0.77f, 0.1f, 0.95f );
//        int minNodeCacheSize = config.min_node_cache_size( 0 );
//        int minRelCacheSize = config.min_relationship_cache_size( 0 );
//        int maxNodeCacheSize = config.max_node_cache_size( 1500 );
//        int maxRelCacheSize = config.max_relationship_cache_size( 3500 );

    }

    @Override
    public void stop()
    {
        clearCache();
    }

    @Override
    public void shutdown()
    {
        if ( nodeCache instanceof GCResistantCache )
        {
            ((GCResistantCache<NodeImpl>) nodeCache).printStatistics();
        }
        if ( relCache instanceof GCResistantCache )
        {
            ((GCResistantCache<RelationshipImpl>) relCache).printStatistics();
        }
        nodeCache.clear();
        relCache.clear();
    }

    public Node createNode()
    {
        long id = idGenerator.nextId( Node.class );
        NodeImpl node = new NodeImpl( id, Record.NO_NEXT_RELATIONSHIP.intValue(), Record.NO_NEXT_PROPERTY.intValue(), true );
        NodeProxy proxy = new NodeProxy( id, nodeLookup );
        acquireLock( proxy, LockType.WRITE );
        boolean success = false;
        try
        {
            persistenceManager.nodeCreate( id );
            // nodeCache.put( id, node );
            nodeCache.put( node );
            success = true;
            return proxy;
        }
        finally
        {
            releaseLock( proxy, LockType.WRITE );
            if ( !success )
            {
                setRollbackOnly();
            }
        }
    }

    public NodeProxy newNodeProxyById( long id )
    {
        return new NodeProxy( id, nodeLookup );
    }

    public Relationship createRelationship( Node startNodeProxy, NodeImpl startNode, Node endNode,
        RelationshipType type )
    {
        if ( startNode == null || endNode == null || type == null )
        {
            throw new IllegalArgumentException( "Null parameter, startNode="
                + startNode + ", endNode=" + endNode + ", type=" + type );
        }

        if ( !relTypeHolder.isValidRelationshipType( type ) )
        {
            relTypeHolder.addValidRelationshipType( type.name(), true );
        }
        long startNodeId = startNode.getId();
        long endNodeId = endNode.getId();
        NodeImpl secondNode = getLightNode( endNodeId );
        if ( secondNode == null )
        {
            setRollbackOnly();
            throw new NotFoundException( "Second node[" + endNode.getId()
                + "] deleted" );
        }
        long id = idGenerator.nextId( Relationship.class );
        int typeId = getRelationshipTypeIdFor( type );
        RelationshipImpl rel = newRelationshipImpl( id, startNodeId, endNodeId, type, typeId, true );
        boolean firstNodeTaken = false;
        boolean secondNodeTaken = false;
        RelationshipProxy proxy = new RelationshipProxy( id, relationshipLookups );
        acquireLock( proxy, LockType.WRITE );
        boolean success = false;
        try
        {
            acquireLock( startNodeProxy, LockType.WRITE );
            firstNodeTaken = true;
            acquireLock( endNode, LockType.WRITE );
            secondNodeTaken = true;
            persistenceManager.relationshipCreate( id, typeId, startNodeId,
                endNodeId );
            if ( startNodeId == endNodeId )
            {
                startNode.addRelationship( this, type, id, DirectionWrapper.BOTH );
            }
            else
            {
                startNode.addRelationship( this, type, id, DirectionWrapper.OUTGOING );
                secondNode.addRelationship( this, type, id, DirectionWrapper.INCOMING );
            }
            // relCache.put( rel.getId(), rel );
            relCache.put( rel );
            success = true;
            return proxy;
        }
        finally
        {
            boolean releaseFailed = false;
            if ( firstNodeTaken )
            {
                try
                {
                    releaseLock( startNodeProxy, LockType.WRITE );
                }
                catch ( Exception e )
                {
                    releaseFailed = true;
                    log.log( Level.SEVERE, "Failed to release lock", e );
                }
            }
            if ( secondNodeTaken )
            {
                try
                {
                    releaseLock( endNode, LockType.WRITE );
                }
                catch ( Exception e )
                {
                    releaseFailed = true;
                    log.log( Level.SEVERE, "Failed to release lock", e );
                }
            }
            releaseLock( proxy, LockType.WRITE );
            if ( !success )
            {
                setRollbackOnly();
            }
            if ( releaseFailed )
            {
                throw new LockException( "Unable to release locks ["
                    + startNode + "," + endNode + "] in relationship create->"
                    + rel );
            }
        }
    }

    private RelationshipImpl newRelationshipImpl( long id, long startNodeId, long endNodeId,
            RelationshipType type, int typeId, boolean newRel )
    {
//        int rest = (int)(((startNodeId|endNodeId)&0xFFFFC0000000L)>>30);
//        if ( rest == 0 && typeId < 16 )
//        {
//            return new SuperLowRelationshipImpl( id, startNodeId, endNodeId, typeId, newRel );
//        }
//        return rest <= 3 ?
//                new LowRelationshipImpl( id, startNodeId, endNodeId, type, newRel ) :
//                new HighRelationshipImpl( id, startNodeId, endNodeId, type, newRel );
        return new RelationshipImpl( id, startNodeId, endNodeId, typeId, newRel );
    }

    private ReentrantLock lockId( long id )
    {
        // TODO: Change stripe mod for new 4B+
        int stripe = (int) (id / 32768) % LOCK_STRIPE_COUNT;
        if ( stripe < 0 )
        {
            stripe *= -1;
        }
        ReentrantLock lock = loadLocks[stripe];
        lock.lock();
        return lock;
    }

    protected Node getNodeByIdOrNull( long nodeId )
    {
        NodeImpl node = nodeCache.get( nodeId );
        if ( node != null )
        {
            return new NodeProxy( nodeId, nodeLookup );
        }
        ReentrantLock loadLock = lockId( nodeId );
        try
        {
            if ( nodeCache.get( nodeId ) != null )
            {
                return new NodeProxy( nodeId, nodeLookup );
            }
            NodeRecord record = persistenceManager.loadLightNode( nodeId );
            if ( record == null ) return null;
            node = new NodeImpl( nodeId, record.getCommittedNextRel(), record.getCommittedNextProp() );
            nodeCache.put( node );
            return new NodeProxy( nodeId, nodeLookup );
        }
        finally
        {
            loadLock.unlock();
        }
    }
    
    public Node getNodeById( long nodeId ) throws NotFoundException
    {
        Node node = getNodeByIdOrNull( nodeId );
        if ( node == null )
        {
            throw new NotFoundException( "Node[" + nodeId + "]" );
        }
        return node;
    }

    public RelationshipProxy newRelationshipProxyById( long id )
    {
        return new RelationshipProxy( id, relationshipLookups);
    }


    public Iterator<Node> getAllNodes()
    {
        final long highId = getHighestPossibleIdInUse( Node.class );
        return new PrefetchingIterator<Node>()
        {
            private long currentId;
            
            @Override
            protected Node fetchNextOrNull()
            {
                while ( currentId <= highId )
                {
                    try
                    {
                        Node node = getNodeByIdOrNull( currentId );
                        if ( node != null )
                        {
                            return node;
                        }
                    }
                    finally
                    {
                        currentId++;
                    }
                }
                return null;
            }
        };
    }

    NodeImpl getLightNode( long nodeId )
    {
        NodeImpl node = nodeCache.get( nodeId );
        if ( node != null )
        {
            return node;
        }
        ReentrantLock loadLock = lockId( nodeId );
        try
        {
            node = nodeCache.get( nodeId );
            if ( node != null )
            {
                return node;
            }
            NodeRecord record = persistenceManager.loadLightNode( nodeId );
            if ( record == null ) return null;
            node = new NodeImpl( nodeId, record.getCommittedNextRel(), record.getCommittedNextProp() );
//            nodeCache.put( nodeId, node );
            nodeCache.put( node );
            return node;
        }
        finally
        {
            loadLock.unlock();
        }
    }

    public NodeImpl getNodeForProxy( long nodeId, LockType lock )
    {
        if ( lock != null )
            acquireTxBoundLock( new NodeProxy( nodeId, nodeLookup ), lock );
        NodeImpl node = getLightNode( nodeId );
        if ( node == null ) throw new NotFoundException( "Node[" + nodeId + "] not found." );
        return node;
    }

    public Node getReferenceNode() throws NotFoundException
    {
        if ( referenceNodeId == -1 )
        {
            throw new NotFoundException( "No reference node set" );
        }
        return getNodeById( referenceNodeId );
    }

    public void setReferenceNodeId( long nodeId )
    {
        this.referenceNodeId = nodeId;
    }

    protected Relationship getRelationshipByIdOrNull( long relId )
    {
        RelationshipImpl relationship = relCache.get( relId );
        if ( relationship != null )
        {
            return new RelationshipProxy( relId, relationshipLookups );
        }
        ReentrantLock loadLock = lockId( relId );
        try
        {
            relationship = relCache.get( relId );
            if ( relationship != null )
            {
                return new RelationshipProxy( relId, relationshipLookups );
            }
            RelationshipRecord data = persistenceManager.loadLightRelationship( relId );
            if ( data == null )
            {
                return null;
            }
            int typeId = data.getType();
            RelationshipType type = getRelationshipTypeById( typeId );
            if ( type == null )
            {
                throw new NotFoundException( "Relationship[" + data.getId()
                    + "] exist but relationship type[" + typeId
                    + "] not found." );
            }
            final long startNodeId = data.getFirstNode();
            final long endNodeId = data.getSecondNode();
            relationship = newRelationshipImpl( relId, startNodeId, endNodeId, type, typeId, false );
            relCache.put( relationship );
            return new RelationshipProxy( relId, relationshipLookups );
        }
        finally
        {
            loadLock.unlock();
        }
    }
    
    public Relationship getRelationshipById( long id ) throws NotFoundException
    {
        Relationship relationship = getRelationshipByIdOrNull( id );
        if ( relationship == null )
        {
            throw new NotFoundException( "Relationship[" + id + "]" );
        }
        return relationship;
    }

    public Iterator<Relationship> getAllRelationships()
    {
        final long highId = getHighestPossibleIdInUse( Relationship.class );
        return new PrefetchingIterator<Relationship>()
        {
            private long currentId;
            
            @Override
            protected Relationship fetchNextOrNull()
            {
                while ( currentId <= highId )
                {
                    try
                    {
                        Relationship relationship = getRelationshipByIdOrNull( currentId );
                        if ( relationship != null )
                        {
                            return relationship;
                        }
                    }
                    finally
                    {
                        currentId++;
                    }
                }
                return null;
            }
        };
    }
    
    RelationshipType getRelationshipTypeById( int id )
    {
        return relTypeHolder.getRelationshipType( id );
    }

    public RelationshipImpl getRelationshipForProxy( long relId, LockType lock )
    {
        if ( lock != null )
            acquireTxBoundLock( new RelationshipProxy( relId, relationshipLookups ), lock );
        RelationshipImpl relationship = relCache.get( relId );
        if ( relationship != null ) return relationship;
        ReentrantLock loadLock = lockId( relId );
        try
        {
            relationship = relCache.get( relId );
            if ( relationship != null )
            {
                return relationship;
            }
            RelationshipRecord data = persistenceManager.loadLightRelationship( relId );
            if ( data == null )
            {
                throw new NotFoundException( "Relationship[" + relId + "] not found." );
            }
            int typeId = data.getType();
            RelationshipType type = getRelationshipTypeById( typeId );
            if ( type == null )
            {
                throw new NotFoundException( "Relationship[" + data.getId()
                    + "] exist but relationship type[" + typeId
                    + "] not found." );
            }
            relationship = newRelationshipImpl( relId, data.getFirstNode(), data.getSecondNode(),
                    type, typeId, false );
            // relCache.put( relId, relationship );
            relCache.put( relationship );
            return relationship;
        }
        finally
        {
            loadLock.unlock();
        }
    }

    public void removeNodeFromCache( long nodeId )
    {
        nodeCache.remove( nodeId );
    }

    public void removeRelationshipFromCache( long relId )
    {
        relCache.remove( relId );
    }

    Object loadPropertyValue( PropertyData property )
    {
        return persistenceManager.loadPropertyValue( property );
    }

    long getRelationshipChainPosition( NodeImpl node )
    {
        return persistenceManager.getRelationshipChainPosition( node.getId() );
    }

    // Triplet<ArrayMap<String,RelIdArray>,Map<Long,RelationshipImpl>,Long> getMoreRelationships( NodeImpl node )
    Triplet<ArrayMap<String,RelIdArray>,List<RelationshipImpl>,Long> getMoreRelationships( NodeImpl node )
    {
        long nodeId = node.getId();
        long position = node.getRelChainPosition();
        Pair<Map<DirectionWrapper, Iterable<RelationshipRecord>>, Long> rels =
            persistenceManager.getMoreRelationships( nodeId, position );
        ArrayMap<String,RelIdArray> newRelationshipMap =
            new ArrayMap<String,RelIdArray>();
        // Map<Long,RelationshipImpl> relsMap = new HashMap<Long,RelationshipImpl>( 150 );
        List<RelationshipImpl> relsList = new ArrayList<RelationshipImpl>( 150 );

        Iterable<RelationshipRecord> loops = rels.first().get( DirectionWrapper.BOTH );
        boolean hasLoops = loops != null;
        if ( hasLoops )
        {
            receiveRelationships( loops, newRelationshipMap, relsList, DirectionWrapper.BOTH, true );
        }
        receiveRelationships( rels.first().get( DirectionWrapper.OUTGOING ), newRelationshipMap,
                relsList, DirectionWrapper.OUTGOING, hasLoops );
        receiveRelationships( rels.first().get( DirectionWrapper.INCOMING ), newRelationshipMap,
                relsList, DirectionWrapper.INCOMING, hasLoops );

        // relCache.putAll( relsMap );
        return Triplet.of( newRelationshipMap, relsList, rels.other() );
    }

//    private void receiveRelationships(
//            Iterable<RelationshipRecord> rels, ArrayMap<String, RelIdArray> newRelationshipMap,
//            Map<Long, RelationshipImpl> relsMap, DirectionWrapper dir, boolean hasLoops )
    private void receiveRelationships(
            Iterable<RelationshipRecord> rels, ArrayMap<String, RelIdArray> newRelationshipMap,
            List<RelationshipImpl> relsList, DirectionWrapper dir, boolean hasLoops )
    {
        for ( RelationshipRecord rel : rels )
        {
            long relId = rel.getId();
            RelationshipImpl relImpl = relCache.get( relId );
            RelationshipType type = null;
            if ( relImpl == null )
            {
                type = getRelationshipTypeById( rel.getType() );
                assert type != null;
                relImpl = newRelationshipImpl( relId, rel.getFirstNode(), rel.getSecondNode(), type,
                        rel.getType(), false );
//                relsMap.put( relId, relImpl );
                relsList.add( relImpl );
            }
            else
            {
                type = getRelationshipTypeById( relImpl.getTypeId());
            }
            RelIdArray relationshipSet = newRelationshipMap.get( type.name() );
            if ( relationshipSet == null )
            {
                relationshipSet = hasLoops ? new RelIdArrayWithLoops( type.name() ) : new RelIdArray( type.name() );
                newRelationshipMap.put( type.name(), relationshipSet );
            }
            relationshipSet.add( relId, dir );
        }
    }

//    void putAllInRelCache( Map<Long,RelationshipImpl> map )
//    {
//         relCache.putAll( map );
//    }

    void putAllInRelCache( Collection<RelationshipImpl> relationships  )
    {
         relCache.putAll( relationships );
    }
    
    ArrayMap<Integer, PropertyData> loadGraphProperties( boolean light )
    {
        return persistenceManager.graphLoadProperties( light );
    }

    ArrayMap<Integer, PropertyData> loadProperties( NodeImpl node, boolean light )
    {
        return persistenceManager.loadNodeProperties( node.getId(), light );
    }

    ArrayMap<Integer,PropertyData> loadProperties(
            RelationshipImpl relationship, boolean light )
    {
        return persistenceManager.loadRelProperties( relationship.getId(), light );
    }

    public void clearCache()
    {
        nodeCache.clear();
        relCache.clear();
        graphProperties = instantiateGraphProperties();
    }

    @SuppressWarnings( "unchecked" )
    public Iterable<? extends Cache<?>> caches()
    {
        return Arrays.asList( nodeCache, relCache );
    }

    void setRollbackOnly()
    {
        try
        {
            transactionManager.setRollbackOnly();
        }
        catch ( IllegalStateException e )
        {
            // this exception always get generated in a finally block and
            // when it happens another exception has already been thrown
            // (most likley NotInTransactionException)
            log.log( Level.FINE, "Failed to set transaction rollback only", e );
        }
        catch ( javax.transaction.SystemException se )
        {
            // our TM never throws this exception
            log.log( Level.SEVERE, "Failed to set transaction rollback only",
                se );
        }
    }

    public <T extends PropertyContainer> T indexPutIfAbsent( Index<T> index, T entity, String key, Object value )
    {
        T existing = index.get( key, value ).getSingle();
        if ( existing != null ) return existing;

        // Grab lock
        IndexLock lock = new IndexLock( index.getName(), key );
        LockType.WRITE.acquire( lock, lockManager );
        try
        {
            // Check again
            existing = index.get( key, value ).getSingle();
            if ( existing != null )
            {
                LockType.WRITE.release( lock, lockManager );
                return existing;
            }

            // Add
            index.add( entity, key, value );
            return null;
        }
        finally
        {
            if ( existing == null ) LockType.WRITE.unacquire( lock, lockManager, lockReleaser );
        }
    }

    void acquireLock( Primitive resource, LockType lockType )
    {
        lockType.acquire( resource.asProxy( this ), lockManager );
    }
    
    void acquireLock( PropertyContainer resource, LockType lockType )
    {
        lockType.acquire( resource, lockManager );
    }

    void acquireTxBoundLock( PropertyContainer resource, LockType lockType )
    {
        lockType.acquire( resource, lockManager );
        lockType.unacquire( resource, lockManager, lockReleaser );
    }

    void acquireIndexLock( String index, String key, LockType lockType )
    {
        lockType.acquire( new IndexLock( index, key ), lockManager );
    }

    void releaseLock( Primitive resource, LockType lockType )
    {
        lockType.unacquire( resource.asProxy( this ), lockManager, lockReleaser );
    }

    void releaseLock( PropertyContainer resource, LockType lockType )
    {
        lockType.unacquire( resource, lockManager, lockReleaser );
    }

    void releaseIndexLock( String index, String key, LockType lockType )
    {
        lockType.unacquire( new IndexLock( index, key ), lockManager, lockReleaser );
    }

    public static class IndexLock
    {
        private final String index;
        private final String key;

        public IndexLock( String index, String key )
        {
            this.index = index;
            this.key = key;
        }

        public String getIndex()
        {
            return index;
        }

        public String getKey()
        {
            return key;
        }

        @Override
        public int hashCode()
        {   // Auto-generated
            final int prime = 31;
            int result = 1;
            result = prime * result + ((index == null) ? 0 : index.hashCode());
            result = prime * result + ((key == null) ? 0 : key.hashCode());
            return result;
        }

        @Override
        public boolean equals( Object obj )
        {   // Auto-generated
            if ( this == obj )
                return true;
            if ( obj == null )
                return false;
            if ( getClass() != obj.getClass() )
                return false;
            IndexLock other = (IndexLock) obj;
            if ( index == null )
            {
                if ( other.index != null )
                    return false;
            }
            else if ( !index.equals( other.index ) )
                return false;
            if ( key == null )
            {
                if ( other.key != null )
                    return false;
            }
            else if ( !key.equals( other.key ) )
                return false;
            return true;
        }

        @Override
        public String toString()
        {
            return "IndexLock[" + index + ":" + key + "]";
        }
    }

    public long getHighestPossibleIdInUse( Class<?> clazz )
    {
        return idGenerator.getHighestPossibleIdInUse( clazz );
    }

    public long getNumberOfIdsInUse( Class<?> clazz )
    {
        return idGenerator.getNumberOfIdsInUse( clazz );
    }

    public void removeRelationshipTypeFromCache( int id )
    {
        relTypeHolder.removeRelType( id );
    }

    void addPropertyIndexes( NameData[] propertyIndexes )
    {
        propertyIndexManager.addPropertyIndexes( propertyIndexes );
    }

    void setHasAllpropertyIndexes( boolean hasAll )
    {
        propertyIndexManager.setHasAll( hasAll );
    }

    PropertyIndex getIndexFor( int keyId )
    {
        return propertyIndexManager.getIndexFor( keyId );
    }

    Iterable<PropertyIndex> index( String key )
    {
        return propertyIndexManager.index( key );
    }

    boolean hasAllPropertyIndexes()
    {
        return propertyIndexManager.hasAll();
    }

    boolean hasIndexFor( int keyId )
    {
        return propertyIndexManager.hasIndexFor( keyId );
    }

    PropertyIndex createPropertyIndex( String key )
    {
        return propertyIndexManager.createPropertyIndex( key );
    }

    int getRelationshipTypeIdFor( RelationshipType type )
    {
        return relTypeHolder.getIdFor( type );
    }

    void addRawRelationshipTypes( NameData[] relTypes )
    {
        relTypeHolder.addRawRelationshipTypes( relTypes );
    }

    public Iterable<RelationshipType> getRelationshipTypes()
    {
        return relTypeHolder.getRelationshipTypes();
    }

    ArrayMap<Integer,PropertyData> deleteNode( NodeImpl node )
    {
        deletePrimitive( node );
        return persistenceManager.nodeDelete( node.getId() );
        // remove from node cache done via event
    }

    PropertyData nodeAddProperty( NodeImpl node, PropertyIndex index, Object value )
    {
        if ( !nodePropertyTrackers.isEmpty() )
        {
            for ( PropertyTracker<Node> nodePropertyTracker : nodePropertyTrackers )
            {
                nodePropertyTracker.propertyAdded( getNodeById( node.getId() ),
                        index.getKey(), value );
            }
        }
        return persistenceManager.nodeAddProperty( node.getId(), index, value );
    }

    PropertyData nodeChangeProperty( NodeImpl node, PropertyData property,
            Object value )
    {
        if ( !nodePropertyTrackers.isEmpty() )
        {
            for ( PropertyTracker<Node> nodePropertyTracker : nodePropertyTrackers )
            {
                nodePropertyTracker.propertyChanged(
                        getNodeById( node.getId() ),
                        getIndexFor( property.getIndex() ).getKey(),
                        property.getValue(), value );
            }
        }
        return persistenceManager.nodeChangeProperty( node.getId(), property,
                                                      value );
    }

    void nodeRemoveProperty( NodeImpl node, PropertyData property )
    {
        if ( !nodePropertyTrackers.isEmpty() )
        {
            for ( PropertyTracker<Node> nodePropertyTracker : nodePropertyTrackers )
            {
                nodePropertyTracker.propertyRemoved(
                        getNodeById( node.getId() ),
                        getIndexFor( property.getIndex() ).getKey(),
                        property.getValue() );
            }
        }
        persistenceManager.nodeRemoveProperty( node.getId(), property );
    }

    PropertyData graphAddProperty( PropertyIndex index, Object value )
    {
        return persistenceManager.graphAddProperty( index, value );
    }

    PropertyData graphChangeProperty( PropertyData property, Object value )
    {
        return persistenceManager.graphChangeProperty( property, value );
    }

    void graphRemoveProperty( PropertyData property )
    {
        persistenceManager.graphRemoveProperty( property );
    }
    
    ArrayMap<Integer,PropertyData> deleteRelationship( RelationshipImpl rel )
    {
        deletePrimitive( rel );
        return persistenceManager.relDelete( rel.getId() );
        // remove in rel cache done via event
    }

    PropertyData relAddProperty( RelationshipImpl rel, PropertyIndex index,
        Object value )
    {
        if ( !relationshipPropertyTrackers.isEmpty() )
        {
            for ( PropertyTracker<Relationship> relPropertyTracker : relationshipPropertyTrackers )
            {
                relPropertyTracker.propertyAdded(
                        getRelationshipById( rel.getId() ), index.getKey(),
                        value );
            }
        }
        return persistenceManager.relAddProperty( rel.getId(), index, value );
    }

    PropertyData relChangeProperty( RelationshipImpl rel,
            PropertyData property, Object value )
    {
        if ( !relationshipPropertyTrackers.isEmpty() )
        {
            for ( PropertyTracker<Relationship> relPropertyTracker : relationshipPropertyTrackers )
            {
                relPropertyTracker.propertyChanged(
                        getRelationshipById( rel.getId() ),
                        getIndexFor( property.getIndex() ).getKey(),
                        property.getValue(), value );
            }
        }
        return persistenceManager.relChangeProperty( rel.getId(), property,
                                                     value );
    }

    void relRemoveProperty( RelationshipImpl rel, PropertyData property )
    {
        if ( !relationshipPropertyTrackers.isEmpty() )
        {
            for ( PropertyTracker<Relationship> relPropertyTracker : relationshipPropertyTrackers )
            {
                relPropertyTracker.propertyRemoved(
                        getRelationshipById( rel.getId() ),
                        getIndexFor( property.getIndex() ).getKey(),
                        property.getValue() );
            }
        }
        persistenceManager.relRemoveProperty( rel.getId(), property );
    }

    public Collection<Long> getCowRelationshipRemoveMap( NodeImpl node, String type )
    {
        return lockReleaser.getCowRelationshipRemoveMap( node, type );
    }

    public Collection<Long> getOrCreateCowRelationshipRemoveMap( NodeImpl node, String type )
    {
        return lockReleaser.getOrCreateCowRelationshipRemoveMap( node, type );
    }

    public ArrayMap<String,RelIdArray> getCowRelationshipAddMap( NodeImpl node )
    {
        return lockReleaser.getCowRelationshipAddMap( node );
    }

    public RelIdArray getCowRelationshipAddMap( NodeImpl node, String string )
    {
        return lockReleaser.getCowRelationshipAddMap( node, string );
    }

    public RelIdArray getOrCreateCowRelationshipAddMap( NodeImpl node, String string )
    {
        return lockReleaser.getOrCreateCowRelationshipAddMap( node, string );
    }

    public NodeImpl getNodeIfCached( long nodeId )
    {
        return nodeCache.get( nodeId );
    }

    public RelationshipImpl getRelIfCached( long nodeId )
    {
        return relCache.get( nodeId );
    }

    public ArrayMap<Integer,PropertyData> getCowPropertyRemoveMap(
        Primitive primitive )
    {
        return lockReleaser.getCowPropertyRemoveMap( primitive );
    }

    private void deletePrimitive( Primitive primitive )
    {
        lockReleaser.deletePrimitive( primitive );
    }

    public ArrayMap<Integer,PropertyData> getCowPropertyAddMap(
        Primitive primitive )
    {
        return lockReleaser.getCowPropertyAddMap( primitive );
    }

    public ArrayMap<Integer,PropertyData> getOrCreateCowPropertyAddMap(
        Primitive primitive )
    {
        return lockReleaser.getOrCreateCowPropertyAddMap( primitive );
    }

    public ArrayMap<Integer,PropertyData> getOrCreateCowPropertyRemoveMap(
        Primitive primitive )
    {
        return lockReleaser.getOrCreateCowPropertyRemoveMap( primitive );
    }

    LockReleaser getLockReleaser()
    {
        return this.lockReleaser;
    }
    
    LockManager getLockManager()
    {
        return this.lockManager;
    }

    void addRelationshipType( NameData type )
    {
        relTypeHolder.addRawRelationshipType( type );
    }

    void addPropertyIndex( NameData index )
    {
        propertyIndexManager.addPropertyIndex( index );
    }

    public TransactionData getTransactionData()
    {
        return lockReleaser.getTransactionData();
    }

    RelIdArray getCreatedNodes()
    {
        return persistenceManager.getCreatedNodes();
    }

    boolean nodeCreated( long nodeId )
    {
        return persistenceManager.isNodeCreated( nodeId );
    }

    boolean relCreated( long relId )
    {
        return persistenceManager.isRelationshipCreated( relId );
    }

    public String getKeyForProperty( PropertyData property )
    {
        // int keyId = persistenceManager.getKeyIdForProperty( property );
        return propertyIndexManager.getIndexFor( property.getIndex() ).getKey();
    }

    public RelationshipTypeHolder getRelationshipTypeHolder()
    {
        return this.relTypeHolder;
    }

    public static enum CacheType
    {
        weak( "weak reference cache" )
        {
            @Override
            Cache<NodeImpl> node( StringLogger logger, Config config )
            {
                return new WeakLruCache<NodeImpl>( NODE_CACHE_NAME );
            }

            @Override
            Cache<RelationshipImpl> relationship( StringLogger logger, Config config )
            {
                return new WeakLruCache<RelationshipImpl>( RELATIONSHIP_CACHE_NAME );
            }
        },
        soft( "soft reference cache" )
        {
            @Override
            Cache<NodeImpl> node( StringLogger logger, Config config )
            {
                return new SoftLruCache<NodeImpl>( NODE_CACHE_NAME );
            }

            @Override
            Cache<RelationshipImpl> relationship( StringLogger logger, Config config )
            {
                return new SoftLruCache<RelationshipImpl>( RELATIONSHIP_CACHE_NAME );
            }
        },
        none( "no cache" )
        {
            @Override
            Cache<NodeImpl> node( StringLogger logger, Config config )
            {
                return new NoCache<NodeImpl>( NODE_CACHE_NAME );
            }

            @Override
            Cache<RelationshipImpl> relationship( StringLogger logger, Config config )
            {
                return new NoCache<RelationshipImpl>( RELATIONSHIP_CACHE_NAME );
            }
        },
        strong( "strong reference cache" )
        {
            @Override
            Cache<NodeImpl> node( StringLogger logger, Config config )
            {
                return new StrongReferenceCache<NodeImpl>( NODE_CACHE_NAME );
            }

            @Override
            Cache<RelationshipImpl> relationship( StringLogger logger, Config config )
            {
                return new StrongReferenceCache<RelationshipImpl>( RELATIONSHIP_CACHE_NAME );
            }
        },
        gcr( "GC resistant cache" )
        {
            @Override
            Cache<NodeImpl> node( StringLogger logger, Config config )
            {
                long available = Runtime.getRuntime().maxMemory();
                long defaultMem = ( available / 4);
<<<<<<< HEAD
                String defaultMemStr = "" + defaultMem;
                long node = memory( config.node_cache_size( defaultMemStr ), Config.NODE_CACHE_SIZE );
                long rel = memory( config.relationship_cache_size( defaultMemStr ), Config.RELATIONSHIP_CACHE_SIZE );
                checkMemToUse( logger, node, rel, available );
                return new GCResistantCache<NodeImpl>( node, fraction( config.node_cache_array_fraction( "1" ), 
                        Config.NODE_CACHE_ARRAY_FRACTION ), minLogInterval( config.array_cache_min_log_interval( "60000" ) ), 
=======
                long node = config.isSet( Configuration.node_cache_size ) ? config.getSize( Configuration.node_cache_size ) : defaultMem;
                long rel = config.isSet( Configuration.relationship_cache_size ) ? config.getSize(Configuration.relationship_cache_size) : defaultMem;
                checkMemToUse( logger, node, rel, available );
                return new AtomicArrayCache<NodeImpl>( node, config.getFloat( Configuration.node_cache_array_fraction ), config.getDuration( Configuration.array_cache_min_log_interval ),
>>>>>>> 844ce5bd
                        NODE_CACHE_NAME, logger );
            }

            @Override
            Cache<RelationshipImpl> relationship( StringLogger logger, Config config )
            {
                long available = Runtime.getRuntime().maxMemory();
                long defaultMem = ( available / 4);
<<<<<<< HEAD
                String defaultMemStr = "" + defaultMem;
                long node = memory( config.node_cache_size( defaultMemStr ), Config.NODE_CACHE_SIZE );
                long rel = memory( config.relationship_cache_size( defaultMemStr ), Config.RELATIONSHIP_CACHE_SIZE );
                checkMemToUse( logger, node, rel, available );
                return new GCResistantCache<RelationshipImpl>( rel, fraction( config.relationship_cache_array_fraction( "1" ), 
                        Config.RELATIONSHIP_CACHE_ARRAY_FRACTION ), minLogInterval( config.array_cache_min_log_interval( "60000" ) ), 
                        RELATIONSHIP_CACHE_NAME, logger );
            }

            private long minLogInterval( String interval )
            {
                long result = 60000; // Default: a minute
                try
                {
                    if ( interval != null ) result = TimeUtil.parseTimeMillis( interval );
                }
                catch ( Exception e )
                {
                    throw new IllegalArgumentException( "Invalid configuration value [" + interval + "] for "
                                                        + Config.GCR_CACHE_MIN_LOG_INTERVAL, e );
                }
                if ( result < 0 )
                {
                    throw new IllegalArgumentException( "Invalid configuration value [" + interval + "] for "
                                                        + Config.GCR_CACHE_MIN_LOG_INTERVAL );
                }
                return result;
            }

=======
                long node = config.isSet( Configuration.node_cache_size ) ? config.getSize( Configuration.node_cache_size ) : defaultMem;
                long rel = config.isSet( Configuration.relationship_cache_size ) ? config.getSize(Configuration.relationship_cache_size) : defaultMem;
                checkMemToUse( logger, node, rel, available );
                return new AtomicArrayCache<RelationshipImpl>( rel, config.getFloat( Configuration.relationship_cache_array_fraction ), config.getDuration( Configuration.array_cache_min_log_interval ),
                        RELATIONSHIP_CACHE_NAME, logger );
            }

>>>>>>> 844ce5bd
            @SuppressWarnings( "boxing" )
            private void checkMemToUse( StringLogger logger, long node, long rel, long available )
            {
                long advicedMax = available / 2;
                long total = 0;
                node = Math.max( GCResistantCache.MIN_SIZE, node );
                total += node;
                rel = Math.max( GCResistantCache.MIN_SIZE, rel );
                total += rel;
                if ( total > available )
                    throw new IllegalArgumentException(
                                                        String.format( "Configured cache memory limits (node=%s, relationship=%s, total=%s) exceeds available heap space (%s)",
                                                                       node, rel, total, available ) );
                if ( total > advicedMax )
                    logger.logMessage( String.format( "Configured cache memory limits(node=%s, relationship=%s, total=%s) exceeds recommended limit (%s)",
                                                      node, rel, total, advicedMax ) );
            }
        };


        private static final String NODE_CACHE_NAME = "NodeCache";
        private static final String RELATIONSHIP_CACHE_NAME = "RelationshipCache";

        private final String description;

        private CacheType( String description )
        {
            this.description = description;
        }

        abstract Cache<NodeImpl> node( StringLogger logger, Config config );

        abstract Cache<RelationshipImpl> relationship( StringLogger logger, Config config );

        public String getDescription()
        {
            return this.description;
        }
    }

    public void addNodePropertyTracker(
            PropertyTracker<Node> nodePropertyTracker )
    {
        nodePropertyTrackers.add( nodePropertyTracker );
    }

    public void removeNodePropertyTracker(
            PropertyTracker<Node> nodePropertyTracker )
    {
        nodePropertyTrackers.remove( nodePropertyTracker );
    }

    public void addRelationshipPropertyTracker(
            PropertyTracker<Relationship> relationshipPropertyTracker )
    {
        relationshipPropertyTrackers.add( relationshipPropertyTracker );
    }

    public void removeRelationshipPropertyTracker(
            PropertyTracker<Relationship> relationshipPropertyTracker )
    {
        relationshipPropertyTrackers.remove( relationshipPropertyTracker );
    }
    
    PersistenceManager getPersistenceManager()
    {
        return persistenceManager;
    }
    
    private GraphProperties instantiateGraphProperties()
    {
        return new GraphProperties( this );
    }
    
    public GraphProperties getGraphProperties()
    {
        return graphProperties;
    }

    public void removeGraphPropertiesFromCache()
    {
        graphProperties = instantiateGraphProperties();
    }

    void updateCacheSize( NodeImpl node, int newSize )
    {
        nodeCache.updateSize( node, newSize );
    }

    void updateCacheSize( RelationshipImpl rel, int newSize )
    {
        relCache.updateSize( rel, newSize );
    }
}<|MERGE_RESOLUTION|>--- conflicted
+++ resolved
@@ -44,12 +44,8 @@
 import org.neo4j.helpers.Triplet;
 import org.neo4j.helpers.collection.PrefetchingIterator;
 import org.neo4j.kernel.PropertyTracker;
-<<<<<<< HEAD
 import org.neo4j.kernel.impl.cache.GCResistantCache;
-=======
 import org.neo4j.kernel.configuration.Config;
-import org.neo4j.kernel.impl.cache.AtomicArrayCache;
->>>>>>> 844ce5bd
 import org.neo4j.kernel.impl.cache.Cache;
 import org.neo4j.kernel.impl.cache.NoCache;
 import org.neo4j.kernel.impl.cache.SoftLruCache;
@@ -1257,19 +1253,10 @@
             {
                 long available = Runtime.getRuntime().maxMemory();
                 long defaultMem = ( available / 4);
-<<<<<<< HEAD
-                String defaultMemStr = "" + defaultMem;
-                long node = memory( config.node_cache_size( defaultMemStr ), Config.NODE_CACHE_SIZE );
-                long rel = memory( config.relationship_cache_size( defaultMemStr ), Config.RELATIONSHIP_CACHE_SIZE );
-                checkMemToUse( logger, node, rel, available );
-                return new GCResistantCache<NodeImpl>( node, fraction( config.node_cache_array_fraction( "1" ), 
-                        Config.NODE_CACHE_ARRAY_FRACTION ), minLogInterval( config.array_cache_min_log_interval( "60000" ) ), 
-=======
                 long node = config.isSet( Configuration.node_cache_size ) ? config.getSize( Configuration.node_cache_size ) : defaultMem;
                 long rel = config.isSet( Configuration.relationship_cache_size ) ? config.getSize(Configuration.relationship_cache_size) : defaultMem;
                 checkMemToUse( logger, node, rel, available );
-                return new AtomicArrayCache<NodeImpl>( node, config.getFloat( Configuration.node_cache_array_fraction ), config.getDuration( Configuration.array_cache_min_log_interval ),
->>>>>>> 844ce5bd
+                return new GCResistantCache<NodeImpl>( node, config.getFloat( Configuration.node_cache_array_fraction ), config.getDuration( Configuration.array_cache_min_log_interval ),
                         NODE_CACHE_NAME, logger );
             }
 
@@ -1278,45 +1265,13 @@
             {
                 long available = Runtime.getRuntime().maxMemory();
                 long defaultMem = ( available / 4);
-<<<<<<< HEAD
-                String defaultMemStr = "" + defaultMem;
-                long node = memory( config.node_cache_size( defaultMemStr ), Config.NODE_CACHE_SIZE );
-                long rel = memory( config.relationship_cache_size( defaultMemStr ), Config.RELATIONSHIP_CACHE_SIZE );
-                checkMemToUse( logger, node, rel, available );
-                return new GCResistantCache<RelationshipImpl>( rel, fraction( config.relationship_cache_array_fraction( "1" ), 
-                        Config.RELATIONSHIP_CACHE_ARRAY_FRACTION ), minLogInterval( config.array_cache_min_log_interval( "60000" ) ), 
-                        RELATIONSHIP_CACHE_NAME, logger );
-            }
-
-            private long minLogInterval( String interval )
-            {
-                long result = 60000; // Default: a minute
-                try
-                {
-                    if ( interval != null ) result = TimeUtil.parseTimeMillis( interval );
-                }
-                catch ( Exception e )
-                {
-                    throw new IllegalArgumentException( "Invalid configuration value [" + interval + "] for "
-                                                        + Config.GCR_CACHE_MIN_LOG_INTERVAL, e );
-                }
-                if ( result < 0 )
-                {
-                    throw new IllegalArgumentException( "Invalid configuration value [" + interval + "] for "
-                                                        + Config.GCR_CACHE_MIN_LOG_INTERVAL );
-                }
-                return result;
-            }
-
-=======
                 long node = config.isSet( Configuration.node_cache_size ) ? config.getSize( Configuration.node_cache_size ) : defaultMem;
                 long rel = config.isSet( Configuration.relationship_cache_size ) ? config.getSize(Configuration.relationship_cache_size) : defaultMem;
                 checkMemToUse( logger, node, rel, available );
-                return new AtomicArrayCache<RelationshipImpl>( rel, config.getFloat( Configuration.relationship_cache_array_fraction ), config.getDuration( Configuration.array_cache_min_log_interval ),
+                return new GCResistantCache<RelationshipImpl>( rel, config.getFloat( Configuration.relationship_cache_array_fraction ), config.getDuration( Configuration.array_cache_min_log_interval ),
                         RELATIONSHIP_CACHE_NAME, logger );
             }
 
->>>>>>> 844ce5bd
             @SuppressWarnings( "boxing" )
             private void checkMemToUse( StringLogger logger, long node, long rel, long available )
             {
