<?xml version="1.0" encoding="UTF-8"?>
<project xmlns="http://maven.apache.org/POM/4.0.0" xmlns:xsi="http://www.w3.org/2001/XMLSchema-instance" xsi:schemaLocation="http://maven.apache.org/POM/4.0.0 http://maven.apache.org/maven-v4_0_0.xsd">
  <parent>
    <groupId>org.neo4j</groupId>
    <artifactId>parent-pom</artifactId>
    <version>18</version>
  </parent>

  <modelVersion>4.0.0</modelVersion>
  <groupId>org.neo4j.app</groupId>
  <artifactId>neo4j-server</artifactId>
  <version>1.3-SNAPSHOT</version>
  <name>Neo4j Server</name>
  <description>Standalone Neo4j server application.</description>
  <url>http://components.neo4j.org/${project.artifactId}/${project.version}</url>

  <properties>
    <bundle.namespace>org.neo4j.server</bundle.namespace>
    <short-name>server</short-name>
    <neo4j-server.mainClass>org.neo4j.server.BootStrapper</neo4j-server.mainClass>
    <neo-server.home>target/generated-resources/appassembler/jsw</neo-server.home>
    <neo-server.confdir>target/test-classes/etc/neo-server</neo-server.confdir>
    <felix-fileinstall.version>3.0.2</felix-fileinstall.version>
    <java.io.tmpdir>${project.build.directory}</java.io.tmpdir>
<<<<<<< HEAD
    <neo4j.version>1.3-SNAPSHOT</neo4j.version>
    <neo4js.version>0.5-SNAPSHOT</neo4js.version>    
    
    <!-- Run integration tests against a server that is started elsewhere
         This is used in ServerIntegrationTestFacade, which currently assumes
         external servers to be running at http://localhost:7474/ -->
    <testWithExternalServer>false</testWithExternalServer>
    
    <!-- For cucumber "feature" tests -->
	<cuke4duke.version>0.4.3</cuke4duke.version>
    <pico.version>2.11.2</pico.version>
    <cukeArgs></cukeArgs>
    
    <webdriver.version>0.9.7376</webdriver.version>
    <webdriver.impl.class>org.openqa.selenium.firefox.FirefoxDriver</webdriver.impl.class>
    
=======
    <neo4j.version>1.3.M04</neo4j.version>
    <neo4js.version>0.5</neo4js.version>    
>>>>>>> 3739ea36
  </properties>

  <packaging>bundle</packaging>

  <scm>
    <url>https://github.com/neo4j/server/tree/master/server</url>
  </scm>

  <licenses>
    <license>
      <name>GNU Affero General Public License, Version 3</name>
      <url>http://www.gnu.org/licenses/agpl-3.0-standalone.html</url>
    </license>
  </licenses>

  <issueManagement>
    <system>Trac</system>
    <url>https://trac.neo4j.org/query?status=assigned&amp;status=new&amp;status=reopened&amp;component=${short-name}</url>
  </issueManagement>

  <dependencies>
    <dependency>
      <groupId>org.neo4j</groupId>
      <artifactId>neo4j</artifactId>
      <version>${neo4j.version}</version>
      <type>pom</type>
      <exclusions>
        <exclusion>
          <groupId>org.neo4j</groupId>
          <artifactId>neo4j-index</artifactId>
        </exclusion>
      </exclusions>
    </dependency>

    <dependency>
      <groupId>org.neo4j</groupId>
      <artifactId>neo4j-kernel</artifactId>
      <version>${neo4j.version}</version>
      <classifier>tests</classifier>
      <scope>test</scope>
    </dependency>

    <dependency>
      <groupId>org.neo4j</groupId>
      <artifactId>server-api</artifactId>
      <version>${neo4j.version}</version>
    </dependency>

    <dependency>
      <groupId>org.neo4j</groupId>
      <artifactId>neo4j-ha</artifactId>
      <version>${neo4j.version}</version>
      <classifier>tests</classifier>
      <scope>test</scope>
    </dependency>

    <dependency>
      <groupId>org.neo4j.server.ext</groupId>
      <artifactId>neo4j-visualization</artifactId>
      <version>${neo4j.version}</version>
    </dependency>

    <dependency>
      <groupId>log4j</groupId>
      <artifactId>log4j</artifactId>
    </dependency>

    <dependency>
      <groupId>org.mortbay.jetty</groupId>
      <artifactId>jetty</artifactId>
      <version>6.1.25</version>
    </dependency>

    <dependency>
      <groupId>com.sun.jersey</groupId>
      <artifactId>jersey-server</artifactId>
      <version>1.3</version>
    </dependency>

    <dependency>
      <groupId>commons-configuration</groupId>
      <artifactId>commons-configuration</artifactId>
      <version>1.6</version>
      <type>jar</type>
      <scope>compile</scope>
    </dependency>

    <dependency>
      <groupId>commons-io</groupId>
      <artifactId>commons-io</artifactId>
    </dependency>

    <dependency>
      <groupId>org.codehaus.jackson</groupId>
      <artifactId>jackson-jaxrs</artifactId>
      <version>1.6.1</version>
    </dependency>
    <dependency>
      <groupId>org.codehaus.jackson</groupId>
      <artifactId>jackson-mapper-asl</artifactId>
      <version>1.6.1</version>
    </dependency>

    <dependency>
      <groupId>com.tinkerpop</groupId>
      <artifactId>gremlin</artifactId>
      <version>0.7</version>
      <type>jar</type>
      <exclusions>
      	<exclusion>
      		<artifactId>sesame-sail-api</artifactId>
      		<groupId>org.openrdf.sesame</groupId>
      	</exclusion>
      	<exclusion>
      		<artifactId>gmaven-plugin</artifactId>
      		<groupId>org.codehaus.groovy.maven</groupId>
      	</exclusion>
      	<exclusion>
      		<artifactId>common</artifactId>
      		<groupId>net.fortytwo.sesametools</groupId>
      	</exclusion>
      	<exclusion>
      		<artifactId>aduna-commons-iteration</artifactId>
      		<groupId>info.aduna.commons</groupId>
      	</exclusion>
      	<exclusion>
      		<artifactId>jung-api</artifactId>
      		<groupId>net.sf.jung</groupId>
      	</exclusion>
      </exclusions>
    </dependency>

    <dependency>
      <groupId>org.hamcrest</groupId>
      <artifactId>hamcrest-all</artifactId>
    </dependency>

    <dependency>
      <groupId>org.mockito</groupId>
      <artifactId>mockito-all</artifactId>
      <version>1.8.5</version>
      <scope>test</scope>
    </dependency>

    <dependency>
      <groupId>com.sun.jersey</groupId>
      <artifactId>jersey-client</artifactId>
      <version>1.3</version>
      <scope>test</scope>
    </dependency>

    <!-- dependency>
      <groupId>org.rrd4j</groupId>
      <artifactId>rrd4j</artifactId>
      <version>2.0.6</version>
    </dependency -->

    <dependency>
      <groupId>de.huxhorn.lilith</groupId>
      <artifactId>de.huxhorn.lilith.3rdparty.rrd4j</artifactId>
      <version>2.0.5</version>
    </dependency>

    <dependency>
      <groupId>org.neo4j.drivers</groupId>
      <artifactId>neo4js</artifactId>
      <version>${neo4js.version}</version>
      <type>jar</type>
      <scope>provided</scope>
      <optional>true</optional>
    </dependency>

    <!-- Neo4j manual to be exposed via the web.
         NOTE: no more. now points to online doc site
         otherwise, users can look for local docs on
         the filesystem.
    <dependency>
      <groupId>org.neo4j.doc</groupId>
      <artifactId>neo4j-manual</artifactId>
      <classifier>html</classifier>
      <version>1.3-SNAPSHOT</version>
      <optional>true</optional>
    </dependency>
    -->

    <!-- File uploads -->
    <dependency>
      <groupId>com.sun.jersey.contribs</groupId>
      <artifactId>jersey-multipart</artifactId>
      <version>1.3</version>
    </dependency>

    <!-- Test dependencies -->
    <dependency>
      <groupId>cuke4duke</groupId>
      <artifactId>cuke4duke</artifactId>
      <version>${cuke4duke.version}</version>
      <scope>test</scope>
    </dependency>
    <dependency>
      <groupId>org.picocontainer</groupId>
      <artifactId>picocontainer</artifactId>
      <version>${pico.version}</version>
      <scope>test</scope>
    </dependency>
    <dependency>
      <groupId>org.seleniumhq.webdriver</groupId>
      <artifactId>webdriver-htmlunit</artifactId>
      <version>${webdriver.version}</version>
      <scope>test</scope>
    </dependency>
    <dependency>
<<<<<<< HEAD
      <groupId>org.seleniumhq.webdriver</groupId>
      <artifactId>webdriver-firefox</artifactId>
      <version>${webdriver.version}</version>
      <scope>test</scope>
    </dependency>
    <dependency>
      <groupId>org.seleniumhq.webdriver</groupId>
      <artifactId>webdriver-ie</artifactId>
      <version>${webdriver.version}</version>
      <scope>test</scope>
    </dependency>
    <dependency>
      <groupId>org.seleniumhq.webdriver</groupId>
      <artifactId>webdriver-support</artifactId>
      <version>${webdriver.version}</version>
      <scope>test</scope>
=======
        <groupId>org.seleniumhq.selenium</groupId>
        <artifactId>selenium-firefox-driver</artifactId>
        <version>2.0b1</version>
        <scope>test</scope>
>>>>>>> 4e7109c8fe571e519680b9334e11c63eb3bb87e6
    </dependency>
    
    <dependency>
      <!-- Provides Autoprocessor.
        This dependency makes the plugin loader Felix-specific
        rather than generic. Consider refactoring out this dependency,
        or don't worry about it and always uses Felix. -->
      <groupId>org.apache.felix</groupId>
      <artifactId>org.apache.felix.main</artifactId>
      <version>3.0.2</version>
    </dependency>

    <dependency>
      <groupId>org.osgi</groupId>
      <artifactId>org.osgi.core</artifactId>
      <version>4.2.0</version>
      <scope>provided</scope>
      <optional>true</optional>
    </dependency>

    <dependency>
      <groupId>org.osgi</groupId>
      <artifactId>org.osgi.compendium</artifactId>
      <version>4.2.0</version>
      <scope>provided</scope>
      <optional>true</optional>
    </dependency>

    <dependency>
      <groupId>org.apache.felix</groupId>
      <artifactId>org.apache.felix.fileinstall</artifactId>
      <version>${felix-fileinstall.version}</version>
    </dependency>

    <dependency>
      <groupId>org.ops4j.pax.swissbox</groupId>
      <artifactId>pax-swissbox-tinybundles</artifactId>
      <version>1.3.0</version>
      <scope>test</scope>
    </dependency>


    <dependency>
      <groupId>org.ops4j.pax.url</groupId>
      <artifactId>pax-url-mvn</artifactId>
      <version>1.1.3</version>
      <scope>test</scope>
    </dependency>

    <dependency>
    	<groupId>org.neo4j</groupId>
    	<artifactId>neo4j-shell</artifactId>
      <version>${neo4j.version}</version>
    	<scope>runtime</scope>
    </dependency>
    <dependency>
    	<groupId>junit</groupId>
    	<artifactId>junit</artifactId>
    	<version>4.8.2</version>
    	<type>jar</type>
    	<scope>test</scope>
    </dependency>
    <dependency>
    	<groupId>org.hamcrest</groupId>
    	<artifactId>hamcrest-all</artifactId>
    	<version>1.1</version>
    	<type>jar</type>
    	<scope>test</scope>
    </dependency>
    
  </dependencies>

  <build>
    <resources>
      <resource>
        <directory>src/main/resources</directory>
      </resource>
      <resource>
        <directory>${project.build.directory}/generated-sources</directory>
      </resource>
    </resources>


    <plugins>

      <!-- Development execution -->
      <plugin>
        <groupId>org.codehaus.mojo</groupId>
        <artifactId>exec-maven-plugin</artifactId>
        <executions>
          <execution>
            <goals>
              <goal>exec</goal>
            </goals>
          </execution>
        </executions>
        <configuration>
          <mainClass>${neo4j-server.mainClass}</mainClass>
          <systemProperties>
            <systemProperty>
              <key>org.neo4j.server.properties</key>
              <value>${basedir}/neo4j-home/conf/neo4j-server.properties</value>
            </systemProperty>
          </systemProperties>
        </configuration>
      </plugin>

      <plugin>
        <artifactId>maven-dependency-plugin</artifactId>
        <executions>
          <execution>
            <id>unpack</id>
            <phase>generate-sources</phase>
            <goals>
              <goal>unpack</goal>
            </goals>
            <configuration>
              <artifactItems>
                <artifactItem>
                  <groupId>org.neo4j.drivers</groupId>
                  <artifactId>neo4js</artifactId>
                  <type>jar</type>
                  <outputDirectory>${project.build.outputDirectory}/lib</outputDirectory>
                  <includes>*.js</includes>
                </artifactItem>
              </artifactItems>
            </configuration>
          </execution>
        </executions>
      </plugin>
      
      <plugin>
        <artifactId>maven-site-plugin</artifactId>
        <executions>
          <execution>
            <id>create-site</id>
            <phase>prepare-package</phase>
            <goals>
              <goal>site</goal>
            </goals>
          </execution>
        </executions>
      </plugin>

      <plugin>
        <groupId>org.apache.maven.plugins</groupId>
        <artifactId>maven-assembly-plugin</artifactId>
        <executions>
          <execution>
            <id>static-web</id>
            <phase>package</phase>
            <goals>
              <goal>single</goal>
            </goals>
            <configuration>
              <attach>true</attach>
              <descriptors>
                <descriptor>src/main/assemblies/static-web.xml</descriptor>
              </descriptors>
            </configuration>
          </execution>
          <execution>
            <id>site</id>
            <phase>package</phase>
            <configuration>
              <attach>true</attach>
              <appendAssemblyId>true</appendAssemblyId>
              <descriptors>
                <descriptor>src/main/assemblies/site-assembly.xml</descriptor>
              </descriptors>
            </configuration>
            <goals>
              <goal>single</goal>
            </goals>
          </execution>
        </executions>
      </plugin>

      <plugin>
        <groupId>com.mycila.maven-license-plugin</groupId>
        <artifactId>maven-license-plugin</artifactId>
        <executions>
          <execution>
            <id>inject-license-in-js-files</id>
            <!-- Done in validate phase b/c the license header
            check is done in the intialize phase, validate is the
            only one before it. -->
            <phase>validate</phase>
            <configuration>
              <basedir>src/main/resources/webadmin-html/</basedir>
              <includes>
                <include>**/*.js</include>
              </includes>
              <excludes>
              	<exclude>lib/*</exclude>
              </excludes>
            </configuration>
            <goals>
              <goal>format</goal>
            </goals>
          </execution>
        </executions>
      </plugin>

      <plugin>
        <artifactId>maven-jar-plugin</artifactId>
        <executions>
          <execution>
            <id>default-jar</id>
            <goals>
              <goal>jar</goal>
            </goals>
            <configuration>
              <archive>
                <manifest>
                  <mainClass>${neo4j-server.mainClass}</mainClass>
                </manifest>
              </archive>
              <excludes>
                <exclude>webadmin-html/**</exclude>
                <exclude>wa/**</exclude>
                <exclude>lib/**</exclude>
                <exclude>boot.js</exclude>
              </excludes>
            </configuration>
          </execution>
        </executions>
      </plugin>

      <plugin>
        <groupId>org.codehaus.mojo</groupId>
        <artifactId>appassembler-maven-plugin</artifactId>
        <configuration>
          <repositoryLayout>flat</repositoryLayout>
          <includeConfigurationDirectoryInClasspath>true</includeConfigurationDirectoryInClasspath>
          <configurationDirectory>etc</configurationDirectory>
          <target>${project.build.directory}/dist</target>
          <daemons>
            <daemon>
              <id>neo-server</id>
              <mainClass>${neo4j-server.mainClass}</mainClass>
              <commandLineArguments>
                <commandLineArgument>start</commandLineArgument>
              </commandLineArguments>
              <platforms>
                <platform>jsw</platform>
              </platforms>
            </daemon>
          </daemons>
        </configuration>
        <executions>
          <execution>
            <id>generate-jsw-scripts</id>
            <phase>package</phase>
            <goals>
              <goal>generate-daemons</goal>
            </goals>
          </execution>
        </executions>
      </plugin>
      <plugin>
        <artifactId>maven-deploy-plugin</artifactId>
        <!-- fix issue with appassembler -->
        <version>2.4</version>
      </plugin>
      <plugin>
        <groupId>org.apache.maven.plugins</groupId>
        <artifactId>maven-surefire-plugin</artifactId>
        <version>2.6</version>
        <configuration>
          <systemPropertyVariables>
            <java.io.tmpdir>${project.build.directory}</java.io.tmpdir>
          </systemPropertyVariables>
          <argLine>-Xmx1024m</argLine>
        </configuration>
      </plugin>

      <!-- experiment with copying artifacts into expected startup directories... <plugin> <groupId>org.apache.maven.plugins</groupId> <artifactId>maven-dependency-plugin</artifactId>
        <executions> <execution> <id>copy-dependencies</id> <phase>package</phase> <goals> <goal>copy-dependencies</goal> </goals>
        <configuration> <outputDirectory>${project.build.directory}/lib</outputDirectory> <overWriteReleases>false</overWriteReleases> <overWriteSnapshots>true</overWriteSnapshots>
        <includeScope>runtime</includeScope> <excludeScope>test</excludeScope> </configuration> </execution> <execution> <id>copy-extensions</id>
        <phase>package</phase> <goals> <goal>copy</goal> </goals> <configuration> <artifactItems> <artifactItem> <groupId>org.neo4j.ext</groupId> <artifactId>hello-ext</artifactId>
        <version>0.1-SNAPSHOT</version> <classifier>next</classifier> </artifactItem> </artifactItems> <outputDirectory>${project.build.directory}/ext</outputDirectory>
        </configuration> </execution> <execution> <id>copy-installed</id> <phase>install</phase> <goals> <goal>copy</goal> </goals> <configuration> <artifactItems>
        <artifactItem> <groupId>${project.groupId}</groupId> <artifactId>${project.artifactId}</artifactId> <version>${project.version}</version> <type>${project.packaging}</type>
        </artifactItem> </artifactItems> <outputDirectory>${project.build.directory}/lib</outputDirectory> </configuration> </execution> </executions>
        </plugin> -->
    </plugins>
  </build>

  <profiles>
    <profile>
      <id>functional-tests</id>
      <activation>
        <property>
          <name>tests</name>
          <value>functional</value>
        </property>
      </activation>
      <build>
        <plugins>
          <plugin>
            <groupId>org.codehaus.mojo</groupId>
            <artifactId>build-helper-maven-plugin</artifactId>
            <executions>
              <execution>
                <id>add-test-source</id>
                <phase>generate-test-sources</phase>
                <goals>
                  <goal>add-test-source</goal>
                </goals>
                <configuration>
                  <sources>
                    <source>src/functionaltest/java</source>
                  </sources>
                </configuration>
              </execution>
            </executions>
          </plugin>
          <plugin>
            <artifactId>maven-surefire-plugin</artifactId>
            <configuration>
              <skip>false</skip>
              <argLine>-Xmx1024m</argLine>
              <forkMode>perTest</forkMode>
            </configuration>
          </plugin>
        </plugins>
      </build>
    </profile>

    <profile>
      <id>web-tests</id>
      <activation>
        <property>
          <name>tests</name>
          <value>web</value>
        </property>
      </activation>
      <build>
        <plugins>
          <plugin>
            <groupId>org.codehaus.mojo</groupId>
            <artifactId>build-helper-maven-plugin</artifactId>
            <executions>
              <execution>
                <id>add-test-source</id>
                <phase>generate-test-sources</phase>
                <goals>
                  <goal>add-test-source</goal>
                </goals>
                <configuration>
                  <sources>
                    <source>src/webtest/java</source>
                    <!-- Required b/c we use utility classes from here -->
                    <source>src/functionaltest/java</source>
                  </sources>
                </configuration>
              </execution>
            </executions>
          </plugin>
          
          <plugin>
	        <groupId>cuke4duke</groupId>
	        <artifactId>cuke4duke-maven-plugin</artifactId>
	        <configuration>
	          <jvmArgs>
	            <jvmArg>-Xmx384m</jvmArg>
	            <jvmArg>-Dlog4j.configuration=file:///${project.basedir}/target/test-classes/log4j.properties</jvmArg>
	            <jvmArg>-Dwebdriver.impl=${webdriver.impl.class}</jvmArg>
	            <jvmArg>-DtestWithExternalServer=${testWithExternalServer}</jvmArg>
	          </jvmArgs>
	          <cucumberArgs>
	            <cucumberArg>--verbose</cucumberArg>
	            <cucumberArg>--strict</cucumberArg>
	            <cucumberArg>--color</cucumberArg>
	            <cucumberArg>--require</cucumberArg>
	            <cucumberArg>${basedir}/target/test-classes</cucumberArg>
	          </cucumberArgs>
	          <gems>
	            <gem>install cuke4duke --version ${cuke4duke.version}</gem>
	          </gems>
	        </configuration>
	        <executions>
	          <execution>
	            <id>run-features</id>
	            <phase>integration-test</phase>
	            <goals>
	              <goal>cucumber</goal>
	            </goals>
	          </execution>
	        </executions>
	      </plugin>
	      
          <plugin>
            <groupId>org.apache.maven.plugins</groupId>
            <artifactId>maven-surefire-plugin</artifactId>
            <configuration>
              <includes>
                <include>**/*WebTest.java</include>
              </includes>
            </configuration>
          </plugin>
          
        </plugins>
      </build>
    </profile>
    
    <profile>
      <!-- An execution that adds src/main/resources to the classpath. Allows changing
           static files and seeing results without restarting server. Done with ant b/c
           of problems adding local directory to classpath when using exec. -->
      <id>webdev-exec</id>
      <build>
        <plugins>
          <plugin>
		    <groupId>org.apache.maven.plugins</groupId>
		    <artifactId>maven-antrun-plugin</artifactId>
		    <version>1.6</version>
		
		    <configuration>
		      <target>
		        <property name="classpath" refid="maven.runtime.classpath" />
		        <exec executable="java">
				  <arg line="-Dorg.neo4j.server.properties=${basedir}/neo4j-home/conf/neo4j-server.properties" />
				  <arg line="-classpath" />
				  <arg line="${basedir}/src/main/resources:${classpath}" />
				  <arg line="${neo4j-server.mainClass}" />
				</exec>
		      </target>
		    </configuration>
          </plugin>  
        </plugins>
      </build>
    </profile>

	<!-- Firefox is default implementation, set in properties at the top of this file.  -->
    <profile>
      <id>htmlunit</id>
      <properties>
        <webdriver.impl.class>org.openqa.selenium.htmlunit.HtmlUnitDriver</webdriver.impl.class>
      </properties>
    </profile>
    <profile>
      <id>chrome</id>
      <properties>
        <webdriver.impl.class>org.openqa.selenium.chrome.ChromeDriver</webdriver.impl.class>
      </properties>
    </profile>
    <profile>
      <id>ie</id>
      <properties>
        <webdriver.impl.class>org.openqa.selenium.ie.InternetExplorerDriver</webdriver.impl.class>
      </properties>
    </profile>

    <profile>
      <id>initial-build</id>
      <repositories>
        <repository>
          <id>neo4j-dev</id>
          <name>Neo4j Developer Repository</name>
          <url>https://repo.neo4j.org/content/groups/dev/</url>
        </repository>
      </repositories>
    </profile>

  </profiles>


  <reporting>
    <plugins>
      <plugin>
        <artifactId>maven-javadoc-plugin</artifactId>
        <configuration>
          <groups>
            <group>
              <title>Server</title>
              <packages>org.neo4j.server:org.neo4j.server.*</packages>
            </group>
            <group>
              <title>Server REST Interface</title>
              <packages>org.neo4j.server.rest:org.neo4j.server.rest.*</packages>
            </group>
            <group>
              <title>Server Admin Interface</title>
              <packages>org.neo4j.server.webadmin:org.neo4j.server.webadmin.*</packages>
            </group>
          </groups>
        </configuration>
      </plugin>
    </plugins>
  </reporting>

  <repositories>
    <repository>
      <id>java.net</id>
      <url>http://download.java.net/maven/2/</url>
    </repository>
    <repository>
      <id>tinkerpop-repository</id>
      <name>TinkerPop Maven2 Repository</name>
      <url>http://tinkerpop.com/maven2</url>
      <snapshots>
        <enabled>true</enabled>
        <updatePolicy>daily</updatePolicy>
      </snapshots>
    </repository>
    <repository>
      <id>selenium-repository</id>
      <url>http://selenium.googlecode.com/svn/repository</url>
    </repository>
    <repository>
      <id>neo4j-releases</id>
      <name>Neo4j non-maven-central releases</name>
      <url>http://m2.neo4j.org/releases/</url>
      <snapshots>
        <enabled>false</enabled>
      </snapshots>
      <releases>
        <enabled>true</enabled>
      </releases>
    </repository>
    <repository>
      <id>neo4j-snapshots</id>
      <name>Neo4j non-maven-central snapshots</name>
      <url>http://m2.neo4j.org/snapshots/</url>
      <snapshots>
        <enabled>true</enabled>
      </snapshots>
      <releases>
        <enabled>false</enabled>
      </releases>
    </repository>
    <repository>
      <id>cukes</id>
      <url>http://cukes.info/maven</url>
    </repository>
  </repositories>

  <pluginRepositories>
    <pluginRepository>
      <id>jsdoctk2</id>
      <url>http://jsdoctk-plugin.googlecode.com/svn/repo</url>
    </pluginRepository>
    <pluginRepository>
      <id>cukes</id>
      <url>http://cukes.info/maven</url>
    </pluginRepository>
  </pluginRepositories>

  <developers>
    <developer>
      <id>jimwebber</id>
      <name>Jim Webber</name>
      <email>jim [at] neotechnology.com</email>
      <timezone>+0</timezone>
      <roles>
        <role>Developer</role>
      </roles>
    </developer>
    <developer>
      <id>akollegger</id>
      <name>Andreas Kollegger</name>
      <email>andreas.kollegger [at] neotechnology.com</email>
      <timezone>+1</timezone>
      <roles>
        <role>Developer</role>
      </roles>
    </developer>
    <developer>
      <id>andres</id>
      <name>Andrés Taylor</name>
      <email>andres.taylor [at] neotechnology.com</email>
      <timezone>+1</timezone>
      <roles>
        <role>Developer</role>
      </roles>
    </developer>
    <developer>
      <id>peter</id>
      <name>Peter Neubauer</name>
      <email>peter [at] neotechnology.com</email>
      <timezone>+1</timezone>
      <roles>
        <role>Developer</role>
      </roles>
    </developer>
  </developers>

  <distributionManagement>
    <site>
      <id>neo4j-site</id>
      <url>scpexe://components.neo4j.org/home/neo/components/${project.artifactId}/${project.version}</url>
    </site>
  </distributionManagement>

</project><|MERGE_RESOLUTION|>--- conflicted
+++ resolved
@@ -22,9 +22,6 @@
     <neo-server.confdir>target/test-classes/etc/neo-server</neo-server.confdir>
     <felix-fileinstall.version>3.0.2</felix-fileinstall.version>
     <java.io.tmpdir>${project.build.directory}</java.io.tmpdir>
-<<<<<<< HEAD
-    <neo4j.version>1.3-SNAPSHOT</neo4j.version>
-    <neo4js.version>0.5-SNAPSHOT</neo4js.version>    
     
     <!-- Run integration tests against a server that is started elsewhere
          This is used in ServerIntegrationTestFacade, which currently assumes
@@ -32,17 +29,15 @@
     <testWithExternalServer>false</testWithExternalServer>
     
     <!-- For cucumber "feature" tests -->
-	<cuke4duke.version>0.4.3</cuke4duke.version>
+	  <cuke4duke.version>0.4.3</cuke4duke.version>
     <pico.version>2.11.2</pico.version>
     <cukeArgs></cukeArgs>
     
     <webdriver.version>0.9.7376</webdriver.version>
     <webdriver.impl.class>org.openqa.selenium.firefox.FirefoxDriver</webdriver.impl.class>
-    
-=======
+
     <neo4j.version>1.3.M04</neo4j.version>
-    <neo4js.version>0.5</neo4js.version>    
->>>>>>> 3739ea36
+    <neo4js.version>0.5</neo4js.version>
   </properties>
 
   <packaging>bundle</packaging>
@@ -255,29 +250,10 @@
       <scope>test</scope>
     </dependency>
     <dependency>
-<<<<<<< HEAD
-      <groupId>org.seleniumhq.webdriver</groupId>
-      <artifactId>webdriver-firefox</artifactId>
-      <version>${webdriver.version}</version>
-      <scope>test</scope>
-    </dependency>
-    <dependency>
-      <groupId>org.seleniumhq.webdriver</groupId>
-      <artifactId>webdriver-ie</artifactId>
-      <version>${webdriver.version}</version>
-      <scope>test</scope>
-    </dependency>
-    <dependency>
-      <groupId>org.seleniumhq.webdriver</groupId>
-      <artifactId>webdriver-support</artifactId>
-      <version>${webdriver.version}</version>
-      <scope>test</scope>
-=======
         <groupId>org.seleniumhq.selenium</groupId>
         <artifactId>selenium-firefox-driver</artifactId>
         <version>2.0b1</version>
         <scope>test</scope>
->>>>>>> 4e7109c8fe571e519680b9334e11c63eb3bb87e6
     </dependency>
     
     <dependency>
