--- conflicted
+++ resolved
@@ -26,9 +26,6 @@
 }
 
 class BooleanType extends ScalarType {
-<<<<<<< HEAD
   override def parentType:CypherType = ScalarType()
-=======
   override def toString = "Boolean"
->>>>>>> 56f75d4f
 }