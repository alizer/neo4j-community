/**
 * Copyright (c) 2002-2012 "Neo Technology,"
 * Network Engine for Objects in Lund AB [http://neotechnology.com]
 *
 * This file is part of Neo4j.
 *
 * Neo4j is free software: you can redistribute it and/or modify
 * it under the terms of the GNU General Public License as published by
 * the Free Software Foundation, either version 3 of the License, or
 * (at your option) any later version.
 *
 * This program is distributed in the hope that it will be useful,
 * but WITHOUT ANY WARRANTY; without even the implied warranty of
 * MERCHANTABILITY or FITNESS FOR A PARTICULAR PURPOSE.  See the
 * GNU General Public License for more details.
 *
 * You should have received a copy of the GNU General Public License
 * along with this program.  If not, see <http://www.gnu.org/licenses/>.
 */
package org.neo4j.cypher.internal.commands

import expressions.{ExtractFunction, Identifier, LengthFunction}
import org.scalatest.Assertions
import org.junit.Test

class ExtractTest extends Assertions {
  @Test def canReturnSomethingFromAnIterable() {
    val l = Seq("x", "xxx", "xx")
<<<<<<< HEAD
    val expression = LengthFunction(Identifier("n"))
    val iterable = Identifier("l")
=======
    val expression = LengthFunction(Entity("n"))
    val collection = Entity("l")
>>>>>>> 56f75d4f
    val m = Map("l" -> l)

    val extract = ExtractFunction(collection, "n", expression)

    assert(extract.apply(m) === Seq(1, 3, 2))
  }
}<|MERGE_RESOLUTION|>--- conflicted
+++ resolved
@@ -26,13 +26,8 @@
 class ExtractTest extends Assertions {
   @Test def canReturnSomethingFromAnIterable() {
     val l = Seq("x", "xxx", "xx")
-<<<<<<< HEAD
     val expression = LengthFunction(Identifier("n"))
-    val iterable = Identifier("l")
-=======
-    val expression = LengthFunction(Entity("n"))
-    val collection = Entity("l")
->>>>>>> 56f75d4f
+    val collection = Identifier("l")
     val m = Map("l" -> l)
 
     val extract = ExtractFunction(collection, "n", expression)
