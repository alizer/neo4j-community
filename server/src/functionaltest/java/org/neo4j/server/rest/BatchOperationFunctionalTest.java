/**
 * Copyright (c) 2002-2012 "Neo Technology,"
 * Network Engine for Objects in Lund AB [http://neotechnology.com]
 *
 * This file is part of Neo4j.
 *
 * Neo4j is free software: you can redistribute it and/or modify
 * it under the terms of the GNU General Public License as published by
 * the Free Software Foundation, either version 3 of the License, or
 * (at your option) any later version.
 *
 * This program is distributed in the hope that it will be useful,
 * but WITHOUT ANY WARRANTY; without even the implied warranty of
 * MERCHANTABILITY or FITNESS FOR A PARTICULAR PURPOSE.  See the
 * GNU General Public License for more details.
 *
 * You should have received a copy of the GNU General Public License
 * along with this program.  If not, see <http://www.gnu.org/licenses/>.
 */
package org.neo4j.server.rest;

import static org.hamcrest.Matchers.is;
import static org.junit.Assert.assertEquals;
import static org.junit.Assert.assertThat;
import static org.junit.Assert.assertTrue;

import java.util.List;
import java.util.Map;

import org.json.JSONException;
import org.junit.Test;
import org.neo4j.graphdb.Node;
import org.neo4j.kernel.impl.annotations.Documented;
import org.neo4j.server.rest.domain.JsonHelper;
import org.neo4j.server.rest.domain.JsonParseException;
import org.neo4j.server.rest.web.PropertyValueException;
import org.neo4j.test.GraphDescription.Graph;

import com.sun.jersey.api.client.ClientHandlerException;
import com.sun.jersey.api.client.UniformInterfaceException;

public class BatchOperationFunctionalTest extends AbstractRestFunctionalTestBase
{
    /**
     * Execute multiple operations in batch.
     * 
     * This lets you execute multiple API calls through a single HTTP call,
     * significantly improving performance for large insert and update
     * operations.
     * 
     * The batch service expects an array of job descriptions as input, each job
     * description describing an action to be performed via the normal server
     * API.
     * 
     * This service is transactional. If any of the operations performed fails
     * (returns a non-2xx HTTP status code), the transaction will be rolled back
     * and all changes will be undone.
     * 
     * Each job description should contain a +to+ attribute, with a value
     * relative to the data API root (so http://localhost:7474/db/data/node becomes
     * just /node), and a +method+ attribute containing HTTP verb to use.
     * 
     * Optionally you may provide a +body+ attribute, and an +id+ attribute to
     * help you keep track of responses, although responses are guaranteed to be
     * returned in the same order the job descriptions are received.
     * 
     * The following figure outlines the different parts of the job
     * descriptions:
     * 
     * image::batch-request-api.png[]
     */
    @Documented
    @SuppressWarnings( "unchecked" )
    @Test
    @Graph("Joe knows John")
    public void shouldPerformMultipleOperations() throws Exception {
        long idJoe = data.get().get( "Joe" ).getId();
        String jsonString = new PrettyJSON()
            .array()
                .object()
                    .key("method")  .value("PUT")
                    .key("to")      .value("/node/" + idJoe + "/properties")
                    .key("body")
                        .object()
                            .key("age").value(1)
                        .endObject()
                    .key("id")      .value(0)
                .endObject()
                .object()
                    .key("method")  .value("GET")
                    .key("to")      .value("/node/" + idJoe)
                    .key("id")      .value(1)
                .endObject()
                .object()
                    .key("method")  .value("POST")
                    .key("to")      .value("/node")
                    .key("body")
                        .object()
                            .key("age").value(1)
                        .endObject()
                    .key("id")      .value(2)
                .endObject()
                .object()
                    .key("method")  .value("POST")
                    .key("to")      .value("/node")
                    .key("body")
                        .object()
                            .key("age").value(1)
                        .endObject()
                    .key("id")      .value(3)
                .endObject()
            .endArray().toString();


        String entity = gen.get()
        .payload(jsonString)
        .expectedStatus(200)
        .post(batchUri()).entity();

        List<Map<String, Object>> results = JsonHelper.jsonToList(entity);

        assertEquals(4, results.size());

        Map<String, Object> putResult = results.get(0);
        Map<String, Object> getResult = results.get(1);
        Map<String, Object> firstPostResult = results.get(2);
        Map<String, Object> secondPostResult = results.get(3);

        // Ids should be ok
        assertEquals(0, putResult.get("id"));
        assertEquals(2, firstPostResult.get("id"));
        assertEquals(3, secondPostResult.get("id"));

        // Should contain "from"
        assertEquals("/node/"+idJoe+"/properties", putResult.get("from"));
        assertEquals("/node/"+idJoe, getResult.get("from"));
        assertEquals("/node", firstPostResult.get("from"));
        assertEquals("/node", secondPostResult.get("from"));

        // Post should contain location
        assertTrue(((String) firstPostResult.get("location")).length() > 0);
        assertTrue(((String) secondPostResult.get("location")).length() > 0);

        // Should have created by the first PUT request
        Map<String, Object> body = (Map<String, Object>) getResult.get("body");
        assertEquals(1, ((Map<String, Object>) body.get("data")).get("age"));

        
    }
    
    /**
     * Refer to items created earlier in the same batch job.
     * 
     * The batch operation API allows you to refer to the URI returned from a
     * created resource in subsequent job descriptions, within the same batch
     * call.
     * 
     * Use the +{[JOB ID]}+ special syntax to inject URIs from created resources
     * into JSON strings in subsequent job descriptions.
     */
    @Documented
    @Test
    public void shouldBeAbleToReferToCreatedResource() throws Exception {
        String jsonString = new PrettyJSON()
            .array()
                .object()
                    .key("method")  .value("POST")
                    .key("to")      .value("/node")
                    .key("id")      .value(0)
                    .key("body")
                        .object()
                            .key("name").value("bob")
                        .endObject()
                .endObject()
                .object()
                    .key("method")  .value("POST")
                    .key("to")      .value("/node")
                    .key("id")      .value(1)
                    .key("body")
                        .object()
                            .key("age").value(12)
                        .endObject()
                .endObject()
                .object()
                    .key("method")  .value("POST")
                    .key("to")      .value("{0}/relationships")
                    .key("id")      .value(3)
                    .key("body")
                        .object()
                            .key("to").value("{1}")
                            .key("data")
                                .object()
                                    .key("since").value("2010")
                                .endObject()
                            .key("type").value("KNOWS")
                        .endObject()
                .endObject()
                .object()
                    .key("method")  .value("POST")
                    .key("to")      .value("/index/relationship/my_rels")
                    .key("id")      .value(4)
                    .key("body")
                        .object()
                            .key("key").value("since")
                            .key("value").value("2010")
                            .key("uri").value("{3}")
                        .endObject()
                .endObject()
            .endArray().toString();

        String entity = gen.get()
        .expectedStatus( 200 )
        .payload( jsonString )
        .post( batchUri() )
        .entity();

        List<Map<String, Object>> results = JsonHelper.jsonToList(entity);

        assertEquals(4, results.size());
        
//        String rels = gen.get()
//                .expectedStatus( 200 ).get( getRelationshipIndexUri( "my_rels", "since", "2010")).entity();
//        assertEquals(1, JsonHelper.jsonToList(  rels ).size());
    }

    private String batchUri()
    {
        return getDataUri()+"batch";
        
    }

    @Test
    public void shouldGetLocationHeadersWhenCreatingThings() throws Exception {

        int originalNodeCount = countNodes();

        final String jsonString = new PrettyJSON()
            .array()
                .object()
                    .key("method").value("POST")
                    .key("to").value("/node")
                    .key("body")
                        .object()
                            .key("age").value(1)
                        .endObject()
                .endObject()
            .endArray().toString();

        JaxRsResponse response = RestRequest.req().post(batchUri(), jsonString);

        assertEquals(200, response.getStatus());
        assertEquals(originalNodeCount + 1, countNodes());

        List<Map<String, Object>> results = JsonHelper.jsonToList(response.getEntity());

        assertEquals(1, results.size());

        Map<String, Object> result = results.get(0);
        assertTrue(((String) result.get("location")).length() > 0);
    }

    @Test
    public void shouldForwardUnderlyingErrors() throws Exception {

        JaxRsResponse response = RestRequest.req().post(batchUri(), new PrettyJSON()
            .array()
                .object()
                    .key("method") .value("POST")
                    .key("to")     .value("/node")
                    .key("body")   
                        .object()
                            .key("age")
                                .array()
                                    .value(true)
                                    .value("hello")
                                .endArray()
                        .endObject()
                .endObject()
            .endArray()
            .toString());
        assertEquals(500, response.getStatus());
        Map<String, Object> res = JsonHelper.jsonToMap(response.getEntity());

        assertTrue(((String)res.get("message")).startsWith("Invalid JSON array in POST body"));
    }
    
    @Test
    public void shouldRollbackAllWhenGivenIncorrectRequest() throws JsonParseException, ClientHandlerException,
            UniformInterfaceException, JSONException {

        String jsonString = new PrettyJSON()
            .array()
                .object()
                    .key("method") .value("POST")
                    .key("to")     .value("/node")
                    .key("body")
                        .object()
                            .key("age").value("1")
                        .endObject()
                .endObject()
                .object()
                    .key("method") .value("POST")
                    .key("to")     .value("/node")
                    .key("body")
                        .array()
                            .value("a_list")
                            .value("this_makes_no_sense")
                        .endArray()
                .endObject()
            .endArray()
            .toString();

        int originalNodeCount = countNodes();

        JaxRsResponse response = RestRequest.req().post(batchUri(), jsonString);

        assertEquals(500, response.getStatus());
        assertEquals(originalNodeCount, countNodes());

    }
    
    @Test
    @SuppressWarnings("unchecked")
    public void shouldHandleUnicodeGetCorrectly() throws Exception {
        String asianText = "\u4f8b\u5b50";
        String germanText = "öäüÖÄÜß";
        
        String complicatedString = asianText + germanText;
        
        String jsonString = new PrettyJSON()
            .array()
                .object()
                    .key("method") .value("POST")
                    .key("to")     .value("/node")
                    .key("body")   .object()
                                       .key(complicatedString).value(complicatedString)
                                   .endObject()
                .endObject()
            .endArray()
            .toString();
        
        String entity = gen.get()
                .expectedStatus( 200 )
                .payload( jsonString )
                .post( batchUri() )
                .entity();
        
        // Pull out the property value from the depths of the response
        Map<String, Object> response = (Map<String, Object>) JsonHelper.jsonToList(entity).get(0).get("body");
        String returnedValue = (String)((Map<String,Object>)response.get("data")).get(complicatedString);
        
        // Ensure nothing was borked.
        assertThat(returnedValue, is(complicatedString));
    }

    @Test
    @SuppressWarnings("unchecked")
    public void shouldHandleFailingCypherStatementCorrectly() throws Exception {
        String jsonString = new PrettyJSON()
            .array()
                .object()
                    .key("method") .value("POST")
                    .key("to")     .value("/cypher")
                    .key("body")   .object()
                                       .key("query").value("start n=node({id}) set n.foo = 10   return n")
                                       .key("params").object().key("id").value("0").endObject()
                                   .endObject()
                .endObject()
                .object()
                    .key("method") .value("POST")
                    .key("to")     .value("/node")
                .endObject()
            .endArray()
            .toString();

        String entity = gen.get()
                .expectedStatus( 500 )
                .payload( jsonString )
                .post( batchUri() )
                .entity();

        System.out.println("entity = " + entity);
        // Pull out the property value from the depths of the response
        Map<String, Object> result = JsonHelper.jsonToMap(entity);
        String exception = (String) result.get("exception");
        assertThat(exception, is("BatchOperationFailedException"));
        String innerException = (String) ((Map) JsonHelper.jsonToMap((String) result.get("message"))).get("exception");
        assertThat(innerException, is("ParameterWrongTypeException"));
    }

    @Test
    @Graph("Peter likes Jazz")
    public void shouldHandleEscapedStrings() throws ClientHandlerException,
            UniformInterfaceException, JSONException, PropertyValueException {
    	String string = "Jazz";
        Node gnode = getNode( string );
        assertEquals( gnode.getProperty( "name" ), string );
        
        String name = "string\\ and \"test\"";
        
        String jsonString = new PrettyJSON()
        .array()
            .object()
                .key("method") .value("PUT")
                .key("to")     .value("/node/"+gnode.getId()+"/properties")
                .key("body")
                    .object()
                        .key("name").value(name)
                    .endObject()
            .endObject()
        .endArray()
        .toString();
        gen.get()
            .expectedStatus( 200 )
            .payload( jsonString )
            .post( batchUri() )
            .entity();
        
        jsonString = new PrettyJSON()
        .array()
            .object()
                .key("method") .value("GET")
                .key("to")     .value("/node/"+gnode.getId()+"/properties/name")
            .endObject()
        .endArray()
        .toString();
        String entity = gen.get()
            .expectedStatus( 200 )
            .payload( jsonString )
            .post( batchUri() )
            .entity();
        
        List<Map<String, Object>> results = JsonHelper.jsonToList(entity);
        assertEquals(results.get(0).get("body"), name);
    }

    @Test
    public void shouldRollbackAllWhenInsertingIllegalData() throws JsonParseException, ClientHandlerException,
            UniformInterfaceException, JSONException {

        String jsonString = new PrettyJSON()
            .array()
                .object()
                    .key("method")  .value("POST")
                    .key("to")      .value("/node")
                    .key("body")
                        .object()
                            .key("age").value(1)
                        .endObject()
                .endObject()

                .object()
                    .key("method").value("POST")
                    .key("to").value("/node")
                    .key("body")
                        .object()
                            .key("age")
                                .object()
                                    .key("age").value(1)
                                .endObject()
                        .endObject()
                .endObject()

            .endArray().toString();

        int originalNodeCount = countNodes();

        JaxRsResponse response = RestRequest.req().post(batchUri(), jsonString);

        assertEquals(500, response.getStatus());
        assertEquals(originalNodeCount, countNodes());

    }

    @Test
    public void shouldRollbackAllOnSingle404() throws JsonParseException, ClientHandlerException,
            UniformInterfaceException, JSONException {

        String jsonString = new PrettyJSON()
            .array()
                .object()
                    .key("method")  .value("POST")
                    .key("to")      .value("/node")
                    .key("body")
                        .object()
                            .key("age").value(1)
                        .endObject()
                .endObject()
                .object()
                    .key("method")  .value("POST")
                    .key("to")      .value("www.google.com")
                .endObject()

            .endArray().toString();

        int originalNodeCount = countNodes();

        JaxRsResponse response = RestRequest.req().post(batchUri(), jsonString);

        assertEquals(500, response.getStatus());
        assertEquals(originalNodeCount, countNodes());

    }
    
    @Test
    public void shouldBeAbleToReferToUniquelyCreatedEntities() throws Exception {
        String jsonString = new PrettyJSON()
            .array()
                .object()
                    .key("method")  .value("POST")
                    .key("to")      .value("/index/node/Cultures?unique")
                    .key("body")
                        .object()
                            .key("key").value("ID")
                            .key("value").value("fra")
                            .key("properties")
                                .object()
                                    .key("ID").value("fra")
                                .endObject()
                        .endObject()
                    .key("id")      .value(0)
                .endObject()
                .object()
                    .key("method")  .value("POST")
                    .key("to")      .value("/node")
                    .key("id")      .value(1)
                .endObject()
                .object()
                    .key("method")  .value("POST")
                    .key("to")      .value("{1}/relationships")
                    .key("body")
                        .object()
                            .key("to").value("{0}")
                            .key("type").value("has")
                        .endObject()
                    .key("id")      .value(2)
                .endObject()
            .endArray().toString();
        
        JaxRsResponse response = RestRequest.req().post(batchUri(), jsonString);

        assertEquals(200, response.getStatus());
        
    }

    // It has to be possible to create relationships among created and not-created nodes
    // in batch operation.  Tests the fix for issue #690.
    @Test
    public void shouldBeAbleToReferToNotCreatedUniqueEntities() throws Exception {
        String jsonString = new PrettyJSON()
            .array()
                .object()
                    .key("method")  .value("POST")
                    .key("to")      .value("/index/node/Cultures?unique")
                    .key("body")
                        .object()
                            .key("key").value("name")
                            .key("value").value("tobias")
                            .key("properties")
                                .object()
                                    .key("name").value("Tobias Tester")
                                .endObject()
                        .endObject()
                    .key("id")      .value(0)
                .endObject()
                .object()                       // Creates Andres, hence 201 Create
                    .key("method")  .value("POST")
                    .key("to")      .value("/index/node/Cultures?unique")
                    .key("body")
                        .object()
                            .key("key").value("name")
                            .key("value").value("andres")
                            .key("properties")
                                .object()
                                    .key("name").value("Andres Tester")
                                .endObject()
                        .endObject()
                    .key("id")      .value(1)
                .endObject()
                .object()                       // Duplicated to ID.1, hence 200 OK
                    .key("method")  .value("POST")
                    .key("to")      .value("/index/node/Cultures?unique")
                    .key("body")
                        .object()
                            .key("key").value("name")
                            .key("value").value("andres")
                            .key("properties")
                                .object()
                                    .key("name").value("Andres Tester")
                                .endObject()
                        .endObject()
                    .key("id")      .value(2)
                .endObject()
                .object()
                    .key("method")  .value("POST")
                    .key("to")      .value("/index/relationship/my_rels/?unique")
                    .key("body")
                        .object()
                            .key("key").value("name")
                            .key("value").value("tobias-andres")
                            .key("start").value("{0}")
                            .key("end").value("{1}")
                            .key("type").value("FRIENDS")
                        .endObject()
                    .key("id")      .value(3)
                .endObject()
                .object()
                    .key("method")  .value("POST")
                    .key("to")      .value("/index/relationship/my_rels/?unique")
                    .key("body")
                        .object()
                            .key("key").value("name")
                            .key("value").value("andres-tobias")
                            .key("start").value("{2}")          // Not-created entity here
                            .key("end").value("{0}")
                            .key("type").value("FRIENDS")
                        .endObject()
                    .key("id")      .value(4)
                .endObject()
                .object()
                    .key("method")  .value("POST")
                    .key("to")      .value("/index/relationship/my_rels/?unique")
                    .key("body")
                        .object()
                            .key("key").value("name")
                            .key("value").value("andres-tobias")
                            .key("start").value("{1}")          // Relationship should not be created
                            .key("end").value("{0}")
                            .key("type").value("FRIENDS")
                        .endObject()
                    .key("id")      .value(5)
                .endObject()
            .endArray().toString();
        
        JaxRsResponse response = RestRequest.req().post(batchUri(), jsonString);

<<<<<<< HEAD
        System.out.println(response.getEntity( String.class ));
        assertEquals(200, response.getStatus());

=======
        assertEquals(200, response.getStatus());
>>>>>>> 07f0f47c
        final String entity = response.getEntity();
        System.out.println("entity = " + entity);
        List<Map<String, Object>> results = JsonHelper.jsonToList(entity);
        assertEquals(6, results.size());
        Map<String, Object> andresResult1 = results.get(1);
        Map<String, Object> andresResult2 = results.get(2);
        Map<String, Object> secondRelationship  = results.get(4);
        Map<String, Object> thirdRelationship  = results.get(5);

        // Same people
        Map<String, Object> body1 = (Map<String, Object>) andresResult1.get("body");
        Map<String, Object> body2 = (Map<String, Object>) andresResult2.get("body");
        assertEquals(body1.get("id"), body2.get("id"));
        // Same relationship
        body1 = (Map<String, Object>) secondRelationship.get("body");
        body2 = (Map<String, Object>) thirdRelationship.get("body");
        assertEquals(body1.get("self"), body2.get("self"));
        // Created for {2} {0}
        assertTrue(((String) secondRelationship.get("location")).length() > 0);
        // {2} = {1} = Andres
        body1 = (Map<String, Object>) secondRelationship.get("body");
        body2 = (Map<String, Object>) andresResult1.get("body");
        assertEquals(body1.get("start"), body2.get("self"));
    }
    
    private int countNodes()
    {
        int count = 0;
        for(Node node : graphdb().getAllNodes())
        {
            count++;
        }
        return count;
    }
}<|MERGE_RESOLUTION|>--- conflicted
+++ resolved
@@ -634,13 +634,8 @@
         
         JaxRsResponse response = RestRequest.req().post(batchUri(), jsonString);
 
-<<<<<<< HEAD
-        System.out.println(response.getEntity( String.class ));
         assertEquals(200, response.getStatus());
 
-=======
-        assertEquals(200, response.getStatus());
->>>>>>> 07f0f47c
         final String entity = response.getEntity();
         System.out.println("entity = " + entity);
         List<Map<String, Object>> results = JsonHelper.jsonToList(entity);
